/*
 * Copyright (C) 2016-2017 Lightbend Inc. <http://www.lightbend.com>
 */

package akka.stream.alpakka.jms.javadsl;

import akka.NotUsed;
import akka.actor.ActorSystem;
import akka.stream.ActorMaterializer;
import akka.stream.KillSwitch;
import akka.stream.Materializer;
<<<<<<< HEAD
=======

>>>>>>> 808b399b
import akka.stream.alpakka.jms.*;
import akka.stream.javadsl.Sink;
import akka.stream.javadsl.Source;
import akka.testkit.JavaTestKit;
import org.apache.activemq.ActiveMQConnectionFactory;
import org.apache.activemq.broker.BrokerService;
import org.apache.activemq.command.ActiveMQQueue;
import org.apache.activemq.command.ActiveMQTextMessage;
import org.junit.AfterClass;
import org.junit.BeforeClass;
import org.junit.Test;

<<<<<<< HEAD
import javax.jms.ConnectionFactory;
=======
import javax.jms.DeliveryMode;
>>>>>>> 808b399b
import javax.jms.Message;
import java.nio.charset.Charset;
import java.util.*;
import java.util.concurrent.CompletionStage;
import java.util.concurrent.TimeUnit;
import java.util.stream.Collectors;
import java.util.stream.IntStream;
import java.util.stream.Stream;

import static junit.framework.TestCase.assertTrue;
import static org.junit.Assert.assertEquals;


final class DummyJavaTests implements java.io.Serializable {


    private final String value;

    DummyJavaTests(String value) {
        this.value = value;
    }


    @Override
    public boolean equals(Object o) {
        if (this == o) {
            return true;
        }

        if (o instanceof DummyJavaTests) {
            return ((DummyJavaTests) o).value.equals(this.value);
        }
        return false;
    }

    @Override
    public int hashCode() {
        return value != null ? value.hashCode() : 0;
    }
}

public class JmsConnectorsTest {

  
    private List<JmsTextMessage> createTestMessageList() {
        List<Integer> intsIn = Arrays.asList(1, 2, 3, 4, 5, 6, 7, 8, 9, 10);
        List<JmsTextMessage> msgsIn = new ArrayList<>();
        for (Integer n : intsIn) {

            //#create-messages-with-properties
            JmsTextMessage message = JmsTextMessage.create(n.toString())
                    .withProperty("Number", n)
                    .withProperty("IsOdd", n % 2 == 1)
                    .withProperty("IsEven", n % 2 == 0);
            //#create-messages-with-properties
            
            msgsIn.add(message);
        }

        return msgsIn;
    }
   

    @Test
    public void publishAndConsumeJmsTextMessage() throws Exception {
        withServer(ctx -> {
            //#connection-factory
//            ActiveMQConnectionFactory connectionFactory = new ActiveMQConnectionFactory(ctx.url);
            ConnectionFactory connectionFactory = new ActiveMQConnectionFactory(ctx.url);
            //#connection-factory

            //#create-text-sink
            Sink<String, NotUsed> jmsSink = JmsSink.textSink(
                    JmsSinkSettings
                            .create(connectionFactory)
                            .withQueue("test")
            );
            //#create-text-sink

            //#run-text-sink
            List<String> in = Arrays.asList("a", "b", "c", "d", "e", "f", "g", "h", "i", "j", "k");
            Source.from(in).runWith(jmsSink, materializer);
            //#run-text-sink

            //#create-text-source
            Source<String, KillSwitch> jmsSource = JmsSource
                    .textSource(JmsSourceSettings
                            .create(connectionFactory)
                            .withQueue("test")
                            .withBufferSize(10)
                    );
            //#create-text-source

            //#run-text-source
            CompletionStage<List<String>> result = jmsSource
                    .take(in.size())
                    .runWith(Sink.seq(), materializer);
            //#run-text-source

            assertEquals(in, result.toCompletableFuture().get(3, TimeUnit.SECONDS));
        });

    }


    @Test
    public void publishAndConsumeJmsObjectMessage() throws Exception {
        withServer(ctx -> {
            //#connection-factory
            ActiveMQConnectionFactory connectionFactory = new ActiveMQConnectionFactory(ctx.url);

            // This is done here to send arbitrary objects. Otherwise activemq would forbid it.
            // See therefore http://activemq.apache.org/objectmessage.html
            connectionFactory.setTrustAllPackages(true);
            //#connection-factory

            //#create-object-sink
            Sink<java.io.Serializable, NotUsed> jmsSink = JmsSink.objectSink(
                    JmsSinkSettings
                            .create(connectionFactory)
                            .withQueue("test")
            );
            //#create-object-sink

            //#run-object-sink
            java.io.Serializable in = new DummyJavaTests("javaTest");
            Source.single(in).runWith(jmsSink, materializer);
            //#run-object-sink

            //#create-object-source
            Source<java.io.Serializable, NotUsed> jmsSource = JmsSource
                    .objectSource(JmsSourceSettings
                            .create(connectionFactory)
                            .withQueue("test")
                    );
            //#create-object-source

            //#run-object-source
            CompletionStage<java.io.Serializable> result = jmsSource
                    .take(1)
                    .runWith(Sink.head(), materializer);
            //#run-object-source


            Object resultObject = result.toCompletableFuture().get(3, TimeUnit.SECONDS);
            assertEquals(resultObject, in);
        });
    }


    @Test
    public void publishAndConsumeJmsByteMessage() throws Exception {
        withServer(ctx -> {
            //#connection-factory
            ActiveMQConnectionFactory connectionFactory = new ActiveMQConnectionFactory(ctx.url);
            //#connection-factory

            //#create-bytearray-sink
            Sink<byte[], NotUsed> jmsSink = JmsSink.bytesSink(
                    JmsSinkSettings
                            .create(connectionFactory)
                            .withQueue("test")
            );
            //#create-bytearray-sink

            //#run-bytearray-sink
            byte[] in = "ThisIsATest".getBytes(Charset.forName("UTF-8"));
            Source.single(in).runWith(jmsSink, materializer);
            //#run-bytearray-sink

            //#create-bytearray-source
            Source<byte[], NotUsed> jmsSource = JmsSource
                    .bytesSource(JmsSourceSettings
                            .create(connectionFactory)
                            .withQueue("test")
                    );
            //#create-bytearray-source

            //#run-bytearray-source
            CompletionStage<byte[]> result = jmsSource
                    .take(1)
                    .runWith(Sink.head(), materializer);
            //#run-bytearray-source


            byte[] resultArray = result.toCompletableFuture().get(3, TimeUnit.SECONDS);
            assertEquals("ThisIsATest", new String(resultArray, Charset.forName("UTF-8")));
        });

    }

    @Test
    public void publishAndConsumeJmsMapMessage() throws Exception {
        withServer(ctx -> {
            //#connection-factory
            ActiveMQConnectionFactory connectionFactory = new ActiveMQConnectionFactory(ctx.url);
            //#connection-factory

            //#create-map-sink
            Sink<Map<String, Object>, NotUsed> jmsSink = JmsSink.mapSink(
                    JmsSinkSettings
                            .create(connectionFactory)
                            .withQueue("test")
            );
            //#create-map-sink

            //#run-map-sink
            Map<String, Object> in = new HashMap<>();
            in.put("string value", "value");
            in.put("int value", 42);
            in.put("double value", 43.0);
            in.put("short value", (short) 7);
            in.put("boolean value", true);
            in.put("long value", 7L);
            in.put("bytearray", "AStringAsByteArray".getBytes(Charset.forName("UTF-8")));
            in.put("byte", (byte) 1);


            Source.single(in).runWith(jmsSink, materializer);
            //#run-map-sink

            //#create-map-source
            Source<Map<String, Object>, NotUsed> jmsSource = JmsSource
                    .mapSource(JmsSourceSettings
                            .create(connectionFactory)
                            .withQueue("test")
                    );
            //#create-map-source

            //#run-map-source
            CompletionStage<Map<String, Object>> resultStage = jmsSource
                    .take(1)
                    .runWith(Sink.head(), materializer);
            //#run-map-source


            Map<String, Object> resultMap = resultStage.toCompletableFuture().get(3, TimeUnit.SECONDS);

            assertEquals(resultMap.get("string value"), in.get("string value"));
            assertEquals(resultMap.get("int value"), in.get("int value"));
            assertEquals(resultMap.get("double value"), in.get("double value"));
            assertEquals(resultMap.get("short value"), in.get("short value"));
            assertEquals(resultMap.get("boolean value"), in.get("boolean value"));
            assertEquals(resultMap.get("long value"), in.get("long value"));
            assertEquals(resultMap.get("byte"), in.get("byte"));

            byte[] resultByteArray = (byte[]) resultMap.get("bytearray");
            assertEquals(new String(resultByteArray, Charset.forName("UTF-8")), "AStringAsByteArray");
        });
    }


    @Test
    public void publishAndConsumeJmsTextMessagesWithProperties() throws Exception {
        withServer(ctx -> {
            ActiveMQConnectionFactory connectionFactory = new ActiveMQConnectionFactory(ctx.url);

            //#create-jms-sink
            Sink<JmsTextMessage, NotUsed> jmsSink = JmsSink.create(
                    JmsSinkSettings
                            .create(connectionFactory)
                            .withQueue("test")
            );
            //#create-jms-sink
            
            List<JmsTextMessage> msgsIn = createTestMessageList();
            
            //#run-jms-sink
            Source.from(msgsIn).runWith(jmsSink, materializer);
            //#run-jms-sink

            //#create-jms-source
            Source<Message, KillSwitch> jmsSource = JmsSource.create(JmsSourceSettings
                    .create(connectionFactory)
                    .withQueue("test")
                    .withBufferSize(10)
            );
            //#create-jms-source

            //#run-jms-source
            CompletionStage<List<Message>> result = jmsSource
                    .take(msgsIn.size())
                    .runWith(Sink.seq(), materializer);
            //#run-jms-source

            List<Message> outMessages = result.toCompletableFuture().get(3, TimeUnit.SECONDS);
            int msgIdx = 0;
            for (Message outMsg : outMessages) {
                assertEquals(outMsg.getIntProperty("Number"), msgsIn.get(msgIdx).properties().get("Number").get());
                assertEquals(outMsg.getBooleanProperty("IsOdd"), msgsIn.get(msgIdx).properties().get("IsOdd").get());
                assertEquals(outMsg.getBooleanProperty("IsEven"), (msgsIn.get(msgIdx).properties().get("IsEven").get()));
                msgIdx++;
            }
        });
    }

    @Test
    public void publishAndConsumeJmsTextMessagesWithHeaders() throws Exception {
        withServer(ctx -> {
            ActiveMQConnectionFactory connectionFactory = new ActiveMQConnectionFactory(ctx.url);

            //#create-jms-sink
            Sink<JmsTextMessage, NotUsed> jmsSink = JmsSink.create(
                    JmsSinkSettings
                            .create(connectionFactory)
                            .withQueue("test")
            );
            //#create-jms-sink


            //#create-messages-with-headers
            List<JmsTextMessage> msgsIn = createTestMessageList().stream()
                    .map(jmsTextMessage -> jmsTextMessage
                            .withHeader(JmsType.create("type"))
                            .withHeader(JmsCorrelationId.create("correlationId"))
                            .withHeader(JmsReplyTo.queue("test-reply"))
                            .withHeader(JmsTimeToLive.create(999, TimeUnit.SECONDS))
                            .withHeader(JmsPriority.create(2))
                            .withHeader(JmsDeliveryMode.create(DeliveryMode.NON_PERSISTENT)))
                    .collect(Collectors.toList());
            //#create-messages-with-headers

            //#run-jms-sink
            Source.from(msgsIn).runWith(jmsSink, materializer);
            //#run-jms-sink

            //#create-jms-source
            Source<Message, KillSwitch> jmsSource = JmsSource.create(JmsSourceSettings
                    .create(connectionFactory)
                    .withQueue("test")
                    .withBufferSize(10)
            );
            //#create-jms-source

            //#run-jms-source
            CompletionStage<List<Message>> result = jmsSource
                    .take(msgsIn.size())
                    .runWith(Sink.seq(), materializer);
            //#run-jms-source

            List<Message> outMessages = result.toCompletableFuture().get(3, TimeUnit.SECONDS);
            int msgIdx = 0;
            for (Message outMsg : outMessages) {
                assertEquals(outMsg.getIntProperty("Number"), msgsIn.get(msgIdx).properties().get("Number").get());
                assertEquals(outMsg.getBooleanProperty("IsOdd"), msgsIn.get(msgIdx).properties().get("IsOdd").get());
                assertEquals(outMsg.getBooleanProperty("IsEven"), (msgsIn.get(msgIdx).properties().get("IsEven").get()));
                assertEquals(outMsg.getJMSType(), "type");
                assertEquals(outMsg.getJMSCorrelationID(), "correlationId");
                assertEquals(((ActiveMQQueue) outMsg.getJMSReplyTo()).getQueueName(), "test-reply");
                
                assertTrue(outMsg.getJMSExpiration()!= 0);
                assertEquals(2,outMsg.getJMSPriority());
                assertEquals(DeliveryMode.NON_PERSISTENT,outMsg.getJMSDeliveryMode());
                msgIdx++;
            }
        });
    }

    @Test
    public void publishJmsTextMessagesWithPropertiesAndConsumeThemWithASelector() throws Exception {
        withServer(ctx -> {
            ActiveMQConnectionFactory connectionFactory = new ActiveMQConnectionFactory(ctx.url);

            Sink<JmsTextMessage, NotUsed> jmsSink = JmsSink.create(
                    JmsSinkSettings
                            .create(connectionFactory)
                            .withQueue("test")
            );

            List<JmsTextMessage> msgsIn = createTestMessageList();

            Source.from(msgsIn).runWith(jmsSink, materializer);

            //#create-jms-source-with-selector
            Source<Message, KillSwitch> jmsSource = JmsSource.create(JmsSourceSettings
                    .create(connectionFactory)
                    .withQueue("test")
                    .withBufferSize(10)
                    .withSelector("IsOdd = TRUE")
            );
            //#create-jms-source-with-selector

            //#assert-only-odd-messages-received
            List<JmsTextMessage> oddMsgsIn = msgsIn.stream()
                    .filter(msg -> Integer.valueOf(msg.body()) % 2 == 1)
                    .collect(Collectors.toList());
            assertEquals(5, oddMsgsIn.size());

            CompletionStage<List<Message>> result = jmsSource
                    .take(oddMsgsIn.size())
                    .runWith(Sink.seq(), materializer);

            List<Message> outMessages = result.toCompletableFuture().get(4, TimeUnit.SECONDS);
            int msgIdx = 0;
            for (Message outMsg : outMessages) {
                assertEquals(outMsg.getIntProperty("Number"), oddMsgsIn.get(msgIdx).properties().get("Number").get());
                assertEquals(outMsg.getBooleanProperty("IsOdd"), oddMsgsIn.get(msgIdx).properties().get("IsOdd").get());
                assertEquals(outMsg.getBooleanProperty("IsEven"), (oddMsgsIn.get(msgIdx).properties().get("IsEven").get()));
                assertEquals(1, outMsg.getIntProperty("Number") % 2);
                msgIdx++;
            }
            //#assert-only-odd-messages-received
        });
    }

    @Test
    public void publishAndConsumeTopic() throws Exception {
        withServer(ctx -> {
            ActiveMQConnectionFactory connectionFactory = new ActiveMQConnectionFactory(ctx.url);

            List<String> in = Arrays.asList("a", "b", "c", "d", "e", "f", "g", "h", "i", "j", "k");
            List<String> inNumbers = IntStream.range(0, 10).boxed().map(String::valueOf).collect(Collectors.toList());

            //#create-topic-sink
            Sink<String, NotUsed> jmsTopicSink = JmsSink.textSink(
                    JmsSinkSettings
                            .create(connectionFactory)
                            .withTopic("topic")
            );
            //#create-topic-sink
            Sink<String, NotUsed> jmsTopicSink2 = JmsSink.textSink(
                    JmsSinkSettings
                            .create(connectionFactory)
                            .withTopic("topic")
            );

            //#create-topic-source
            Source<String, KillSwitch> jmsTopicSource = JmsSource
                    .textSource(JmsSourceSettings
                            .create(connectionFactory)
                            .withTopic("topic")
                            .withBufferSize(10)
                    );
            //#create-topic-source
            Source<String, KillSwitch> jmsTopicSource2 = JmsSource
                    .textSource(JmsSourceSettings
                            .create(connectionFactory)
                            .withTopic("topic")
                            .withBufferSize(10)
                    );

            //#run-topic-source
            CompletionStage<List<String>> result = jmsTopicSource
                    .take(in.size() + inNumbers.size())
                    .runWith(Sink.seq(), materializer)
                    .thenApply(l -> l.stream().sorted().collect(Collectors.toList()));
            //#run-topic-source
            CompletionStage<List<String>> result2 = jmsTopicSource2
                    .take(in.size() + inNumbers.size())
                    .runWith(Sink.seq(), materializer)
                    .thenApply(l -> l.stream().sorted().collect(Collectors.toList()));

            Thread.sleep(500);

            //#run-topic-sink
            Source.from(in).runWith(jmsTopicSink, materializer);
            //#run-topic-sink
            Source.from(inNumbers).runWith(jmsTopicSink2, materializer);


            assertEquals(Stream.concat(in.stream(), inNumbers.stream()).sorted().collect(Collectors.toList()), result.toCompletableFuture().get(5, TimeUnit.SECONDS));
            assertEquals(Stream.concat(in.stream(), inNumbers.stream()).sorted().collect(Collectors.toList()), result2.toCompletableFuture().get(5, TimeUnit.SECONDS));
        });
    }

    @Test
    public void publishAndConsumeJmsTextMessagesWithClientAcknowledgement() throws Exception {
        withServer(ctx -> {
            ActiveMQConnectionFactory connectionFactory = new ActiveMQConnectionFactory(ctx.url);

            Sink<JmsTextMessage, NotUsed> jmsSink = JmsSink.create(
                    JmsSinkSettings
                            .create(connectionFactory)
                            .withQueue("test")
            );
            List<Integer> intsIn = Arrays.asList(1, 2, 3, 4, 5, 6, 7, 8, 9, 10);
            List<JmsTextMessage> msgsIn = new ArrayList<>();
            for(Integer n: intsIn) {
                msgsIn.add(JmsTextMessage.create(n.toString()));
            }

            Source.from(msgsIn).runWith(jmsSink, materializer);

            //#create-jms-source-client-ack
            Source<Message, NotUsed> jmsSource = JmsSource.create(JmsSourceSettings
                    .create(connectionFactory)
                    .withQueue("test")
                    .withAcknowledgeMode(AcknowledgeMode.ClientAcknowledge())
            );
            //#create-jms-source-client-ack

            //#run-jms-source-with-ack
            CompletionStage<List<String>> result = jmsSource
                    .take(msgsIn.size())
                    .map(message -> {
                        String text = ((ActiveMQTextMessage)message).getText();
                        message.acknowledge();
                        return text;
                    })
                    .runWith(Sink.seq(), materializer);
            //#run-jms-source-with-ack

            List<String> outMessages = result.toCompletableFuture().get(3, TimeUnit.SECONDS);
            int msgIdx = 0;
            for(String outMsg: outMessages) {
                assertEquals(outMsg, msgsIn.get(msgIdx).body());
                msgIdx++;
            }
        });
    }
    
    private static ActorSystem system;
    private static Materializer materializer;

    @BeforeClass
    public static void setup() throws Exception {
        system = ActorSystem.create();
        materializer = ActorMaterializer.create(system);
    }

    @AfterClass
    public static void teardown() throws Exception {
        JavaTestKit.shutdownActorSystem(system);
    }

    private void withServer(ConsumerChecked<Context> test) throws Exception {
        BrokerService broker = new BrokerService();
        broker.setPersistent(false);
        String host = "localhost";
        Integer port = akka.testkit.SocketUtil.temporaryServerAddress(host, false).getPort();
        broker.setBrokerName(host);
        broker.setUseJmx(false);
        String url = "tcp://" + host + ":" + port;
        broker.addConnector(url);
        broker.start();
        try {
            test.accept(new Context(url, broker));
            Thread.sleep(500);
        } finally {
            if (broker.isStarted()) {
                broker.stop();
            }
        }
    }

    @FunctionalInterface
    private interface ConsumerChecked<T> {
        void accept(T elt) throws Exception;
    }

    private static class Context {
        final String url;
        final BrokerService broker;

        public Context(String url, BrokerService broker) {
            this.url = url;
            this.broker = broker;
        }
    }
}<|MERGE_RESOLUTION|>--- conflicted
+++ resolved
@@ -9,10 +9,7 @@
 import akka.stream.ActorMaterializer;
 import akka.stream.KillSwitch;
 import akka.stream.Materializer;
-<<<<<<< HEAD
-=======
-
->>>>>>> 808b399b
+
 import akka.stream.alpakka.jms.*;
 import akka.stream.javadsl.Sink;
 import akka.stream.javadsl.Source;
@@ -25,11 +22,7 @@
 import org.junit.BeforeClass;
 import org.junit.Test;
 
-<<<<<<< HEAD
-import javax.jms.ConnectionFactory;
-=======
 import javax.jms.DeliveryMode;
->>>>>>> 808b399b
 import javax.jms.Message;
 import java.nio.charset.Charset;
 import java.util.*;
@@ -73,7 +66,7 @@
 
 public class JmsConnectorsTest {
 
-  
+
     private List<JmsTextMessage> createTestMessageList() {
         List<Integer> intsIn = Arrays.asList(1, 2, 3, 4, 5, 6, 7, 8, 9, 10);
         List<JmsTextMessage> msgsIn = new ArrayList<>();
@@ -85,20 +78,19 @@
                     .withProperty("IsOdd", n % 2 == 1)
                     .withProperty("IsEven", n % 2 == 0);
             //#create-messages-with-properties
-            
+
             msgsIn.add(message);
         }
 
         return msgsIn;
     }
-   
+
 
     @Test
     public void publishAndConsumeJmsTextMessage() throws Exception {
         withServer(ctx -> {
             //#connection-factory
-//            ActiveMQConnectionFactory connectionFactory = new ActiveMQConnectionFactory(ctx.url);
-            ConnectionFactory connectionFactory = new ActiveMQConnectionFactory(ctx.url);
+            ActiveMQConnectionFactory connectionFactory = new ActiveMQConnectionFactory(ctx.url);
             //#connection-factory
 
             //#create-text-sink
@@ -294,9 +286,9 @@
                             .withQueue("test")
             );
             //#create-jms-sink
-            
+
             List<JmsTextMessage> msgsIn = createTestMessageList();
-            
+
             //#run-jms-sink
             Source.from(msgsIn).runWith(jmsSink, materializer);
             //#run-jms-sink
@@ -379,7 +371,7 @@
                 assertEquals(outMsg.getJMSType(), "type");
                 assertEquals(outMsg.getJMSCorrelationID(), "correlationId");
                 assertEquals(((ActiveMQQueue) outMsg.getJMSReplyTo()).getQueueName(), "test-reply");
-                
+
                 assertTrue(outMsg.getJMSExpiration()!= 0);
                 assertEquals(2,outMsg.getJMSPriority());
                 assertEquals(DeliveryMode.NON_PERSISTENT,outMsg.getJMSDeliveryMode());
@@ -540,7 +532,7 @@
             }
         });
     }
-    
+
     private static ActorSystem system;
     private static Materializer materializer;
 
@@ -567,7 +559,7 @@
         broker.start();
         try {
             test.accept(new Context(url, broker));
-            Thread.sleep(500);
+            Thread.sleep(100);
         } finally {
             if (broker.isStarted()) {
                 broker.stop();
