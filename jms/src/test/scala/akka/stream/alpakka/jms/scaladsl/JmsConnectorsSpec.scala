--- conflicted
+++ resolved
@@ -4,14 +4,11 @@
 
 package akka.stream.alpakka.jms.scaladsl
 
-<<<<<<< HEAD
 import java.util.concurrent.{LinkedBlockingQueue, TimeUnit}
 import javax.jms.{JMSException, Message, TextMessage}
-=======
 import java.nio.charset.Charset
 import java.util.concurrent.TimeUnit
 import javax.jms.{DeliveryMode, JMSException, Message, TextMessage}
->>>>>>> 808b399b
 
 import akka.NotUsed
 import akka.stream.{KillSwitch, ThrottleMode}
@@ -20,17 +17,13 @@
 import org.apache.activemq.ActiveMQConnectionFactory
 import org.apache.activemq.command.ActiveMQQueue
 
-<<<<<<< HEAD
+import scala.collection.immutable.Seq
+import scala.concurrent.Future
 import scala.annotation.tailrec
 import scala.collection.mutable
 import scala.concurrent.duration._
-=======
-import scala.collection.immutable.Seq
-import scala.concurrent.Future
-import scala.concurrent.duration._
 
 final case class DummyObject(payload: String)
->>>>>>> 808b399b
 
 class JmsConnectorsSpec extends JmsSpec {
 
@@ -377,11 +370,7 @@
       result2.futureValue shouldEqual expectedList.sorted
     }
 
-<<<<<<< HEAD
-    "ensure no message loss when stopping a queue" in withServer() { ctx =>
-=======
     "publish and consume JMS text messages through a queue with client ack" in withServer() { ctx =>
->>>>>>> 808b399b
       val url: String = ctx.url
       val connectionFactory = new ActiveMQConnectionFactory(url)
 
@@ -389,65 +378,12 @@
         JmsSinkSettings(connectionFactory).withQueue("numbers")
       )
 
-<<<<<<< HEAD
-      val numsIn = 1 to 100
-      val msgsIn = numsIn map { n =>
-        JmsTextMessage(n.toString).add("Number", n)
-=======
       val msgsIn = (1 to 10).toList.map { n =>
         JmsTextMessage(n.toString)
->>>>>>> 808b399b
       }
 
       Source(msgsIn).runWith(jmsSink)
 
-<<<<<<< HEAD
-      val jmsSource: Source[Message, KillSwitch] = JmsSource(
-        JmsSourceSettings(connectionFactory).withSessionCount(5).withBufferSize(5).withQueue("numbers")
-      )
-
-      val resultQueue = new LinkedBlockingQueue[String]()
-
-      val killSwitch = jmsSource
-        .take(msgsIn.size)
-        .throttle(10, 1.second, 2, ThrottleMode.shaping)
-        .map(msg => resultQueue.add(msg.asInstanceOf[TextMessage].getText))
-        .to(Sink.ignore)
-        .run()
-
-      Thread.sleep(2000)
-      killSwitch.shutdown()
-
-      Thread.sleep(500)
-      println("Elements in resultQueue before first shutdown: " + resultQueue.size)
-
-      val killSwitch2 = jmsSource
-        .take(msgsIn.size - resultQueue.size)
-        .map(msg => resultQueue.add(msg.asInstanceOf[TextMessage].getText))
-        .to(Sink.ignore)
-        .run()
-
-      val resultList = new mutable.ArrayBuffer[String](numsIn.size)
-
-      @tailrec
-      def keepPolling(): Unit =
-        Option(resultQueue.poll(2, TimeUnit.SECONDS)) match {
-          case Some(entry) =>
-            resultList += entry
-            keepPolling()
-          case None =>
-        }
-
-      keepPolling()
-
-      println("Elements in resultList now: " + resultList.size)
-      killSwitch2.shutdown()
-
-      resultList should contain theSameElementsAs numsIn.map(_.toString)
-    }
-
-    "lose some elements when aborting a queue" in withServer() { ctx =>
-=======
       //#create-jms-source-client-ack
       val jmsSource: Source[Message, NotUsed] = JmsSource(
         JmsSourceSettings(connectionFactory)
@@ -478,7 +414,6 @@
     }
 
     "publish and consume JMS text messages through a queue without acknowledgingg them" in withServer() { ctx =>
->>>>>>> 808b399b
       val url: String = ctx.url
       val connectionFactory = new ActiveMQConnectionFactory(url)
 
@@ -486,20 +421,51 @@
         JmsSinkSettings(connectionFactory).withQueue("numbers")
       )
 
-<<<<<<< HEAD
+      val msgsIn = (1 to 10).toList.map { n =>
+        JmsTextMessage(n.toString)
+      }
+
+      Source(msgsIn).runWith(jmsSink)
+
+      val jmsSource: Source[Message, NotUsed] = JmsSource(
+        JmsSourceSettings(connectionFactory)
+          .withBufferSize(10)
+          .withQueue("numbers")
+          .withAcknowledgeMode(AcknowledgeMode.ClientAcknowledge)
+      )
+
+      val result = jmsSource
+        .take(msgsIn.size)
+        .map {
+          case textMessage: TextMessage =>
+            textMessage.getText
+        }
+        .runWith(Sink.seq)
+
+      result.futureValue shouldEqual msgsIn.map(_.body)
+
+      // messages were not acknowledged, may be delivered again
+      jmsSource
+        .takeWithin(5.seconds)
+        .runWith(Sink.seq)
+        .futureValue should not be empty
+    }
+    "ensure no message loss when stopping a queue" in withServer() { ctx =>
+      val url: String = ctx.url
+      val connectionFactory = new ActiveMQConnectionFactory(url)
+
+      val jmsSink: Sink[JmsTextMessage, NotUsed] = JmsSink(
+        JmsSinkSettings(connectionFactory).withQueue("numbers")
+      )
+
       val numsIn = 1 to 100
       val msgsIn = numsIn map { n =>
         JmsTextMessage(n.toString).add("Number", n)
-=======
-      val msgsIn = (1 to 10).toList.map { n =>
-        JmsTextMessage(n.toString)
->>>>>>> 808b399b
       }
 
       Source(msgsIn).runWith(jmsSink)
 
-<<<<<<< HEAD
-      val jmsSource: Source[AckEnvelope, KillSwitch] = JmsSource.ackSource(
+      val jmsSource: Source[Message, KillSwitch] = JmsSource(
         JmsSourceSettings(connectionFactory).withSessionCount(5).withBufferSize(5).withQueue("numbers")
       )
 
@@ -508,25 +474,19 @@
       val killSwitch = jmsSource
         .take(msgsIn.size)
         .throttle(10, 1.second, 2, ThrottleMode.shaping)
-        .map { env =>
-          resultQueue.add(env.message.asInstanceOf[TextMessage].getText)
-          env.acknowledge()
-        }
+        .map(msg => resultQueue.add(msg.asInstanceOf[TextMessage].getText))
         .to(Sink.ignore)
         .run()
 
       Thread.sleep(2000)
-      killSwitch.abort(new Exception("Test exception"))
+      killSwitch.shutdown()
 
       Thread.sleep(500)
-      println("Elements in resultQueue before aborting: " + resultQueue.size)
+      println("Elements in resultQueue before first shutdown: " + resultQueue.size)
 
       val killSwitch2 = jmsSource
         .take(msgsIn.size - resultQueue.size)
-        .map { env =>
-          resultQueue.add(env.message.asInstanceOf[TextMessage].getText)
-          env.acknowledge()
-        }
+        .map(msg => resultQueue.add(msg.asInstanceOf[TextMessage].getText))
         .to(Sink.ignore)
         .run()
 
@@ -546,32 +506,73 @@
       println("Elements in resultList now: " + resultList.size)
       killSwitch2.shutdown()
 
+      resultList should contain theSameElementsAs numsIn.map(_.toString)
+    }
+
+    "lose some elements when aborting a queue" in withServer() { ctx =>
+      val url: String = ctx.url
+      val connectionFactory = new ActiveMQConnectionFactory(url)
+
+      val jmsSink: Sink[JmsTextMessage, NotUsed] = JmsSink(
+        JmsSinkSettings(connectionFactory).withQueue("numbers")
+      )
+
+      val numsIn = 1 to 100
+      val msgsIn = numsIn map { n =>
+        JmsTextMessage(n.toString).add("Number", n)
+      }
+
+      Source(msgsIn).runWith(jmsSink)
+
+      val jmsSource: Source[AckEnvelope, KillSwitch] = JmsSource.ackSource(
+        JmsSourceSettings(connectionFactory).withSessionCount(5).withBufferSize(5).withQueue("numbers")
+      )
+
+      val resultQueue = new LinkedBlockingQueue[String]()
+
+      val killSwitch = jmsSource
+        .take(msgsIn.size)
+        .throttle(10, 1.second, 2, ThrottleMode.shaping)
+        .map { env =>
+          resultQueue.add(env.message.asInstanceOf[TextMessage].getText)
+          env.acknowledge()
+        }
+        .to(Sink.ignore)
+        .run()
+
+      Thread.sleep(2000)
+      killSwitch.abort(new Exception("Test exception"))
+
+      Thread.sleep(500)
+      println("Elements in resultQueue before aborting: " + resultQueue.size)
+
+      val killSwitch2 = jmsSource
+        .take(msgsIn.size - resultQueue.size)
+        .map { env =>
+          resultQueue.add(env.message.asInstanceOf[TextMessage].getText)
+          env.acknowledge()
+        }
+        .to(Sink.ignore)
+        .run()
+
+      val resultList = new mutable.ArrayBuffer[String](numsIn.size)
+
+      @tailrec
+      def keepPolling(): Unit =
+        Option(resultQueue.poll(2, TimeUnit.SECONDS)) match {
+          case Some(entry) =>
+            resultList += entry
+            keepPolling()
+          case None =>
+        }
+
+      keepPolling()
+
+      println("Elements in resultList now: " + resultList.size)
+      killSwitch2.shutdown()
+
       resultList.size should be < numsIn.size
       resultList.size shouldBe resultList.toSet.size // no duplicates
-=======
-      val jmsSource: Source[Message, NotUsed] = JmsSource(
-        JmsSourceSettings(connectionFactory)
-          .withBufferSize(10)
-          .withQueue("numbers")
-          .withAcknowledgeMode(AcknowledgeMode.ClientAcknowledge)
-      )
-
-      val result = jmsSource
-        .take(msgsIn.size)
-        .map {
-          case textMessage: TextMessage =>
-            textMessage.getText
-        }
-        .runWith(Sink.seq)
-
-      result.futureValue shouldEqual msgsIn.map(_.body)
-
-      // messages were not acknowledged, may be delivered again
-      jmsSource
-        .takeWithin(5.seconds)
-        .runWith(Sink.seq)
-        .futureValue should not be empty
->>>>>>> 808b399b
     }
   }
 }