/*
 * Copyright (C) 2016-2018 Lightbend Inc. <http://www.lightbend.com>
 */

package akka.stream.alpakka.jms.scaladsl

import java.nio.charset.Charset
import java.util.concurrent.{CountDownLatch, LinkedBlockingQueue, ThreadLocalRandom, TimeUnit}

import akka.stream.alpakka.jms._
import akka.stream.scaladsl.{Flow, Keep, Sink, Source}
import akka.stream._
import akka.{Done, NotUsed}
import javax.jms._
import org.apache.activemq.command.ActiveMQQueue
import org.apache.activemq.{ActiveMQConnectionFactory, ActiveMQSession}
import org.mockito.ArgumentMatchers._
import org.mockito.Mockito._
import org.mockito.invocation.InvocationOnMock
import org.mockito.stubbing.Answer
import org.scalatest.mockito.MockitoSugar

import scala.annotation.tailrec
import scala.collection.JavaConverters._
import scala.collection.immutable.Seq
import scala.collection.mutable
import scala.concurrent.Future
import scala.concurrent.duration._
import scala.util.{Failure, Success}
final case class DummyObject(payload: String)

class JmsConnectorsSpec extends JmsSpec with MockitoSugar {

  override implicit val patienceConfig: PatienceConfig = PatienceConfig(2.minutes)

  "The JMS Connectors" should {
    "publish and consume strings through a queue" in withServer() { ctx =>
      //#connection-factory
      val connectionFactory: javax.jms.ConnectionFactory = new ActiveMQConnectionFactory(ctx.url)
      //#connection-factory

      //#create-text-sink
      val jmsSink: Sink[String, Future[Done]] = JmsProducer.textSink(
        JmsProducerSettings(connectionFactory).withQueue("test")
      )
      //#create-text-sink

      //#run-text-sink
      val in = List("a", "b", "c", "d", "e", "f", "g", "h", "i", "j", "k")
      Source(in).runWith(jmsSink)
      //#run-text-sink

      //#create-text-source
      val jmsSource: Source[String, KillSwitch] = JmsConsumer.textSource(
        JmsConsumerSettings(connectionFactory).withBufferSize(10).withQueue("test")
      )
      //#create-text-source

      //#run-text-source
      val result = jmsSource.take(in.size).runWith(Sink.seq)
      //#run-text-source

      result.futureValue shouldEqual in
    }

    "publish and consume serializable objects through a queue" in withServer() { ctx =>
      //#connection-factory-object
      val connectionFactory = new ActiveMQConnectionFactory(ctx.url)
      connectionFactory.setTrustedPackages(List(classOf[DummyObject].getPackage.getName).asJava)
      //#connection-factory-object

      //#create-object-sink
      val jmsSink: Sink[Serializable, Future[Done]] = JmsProducer.objectSink(
        JmsProducerSettings(connectionFactory).withQueue("test")
      )
      //#create-object-sink

      //#run-object-sink

      val in = DummyObject("ThisIsATest")
      Source.single(in).runWith(jmsSink)
      //#run-object-sink

      //#create-object-source
      val jmsSource: Source[java.io.Serializable, KillSwitch] = JmsConsumer.objectSource(
        JmsConsumerSettings(connectionFactory).withQueue("test")
      )
      //#create-object-source

      //#run-object-source
      val result = jmsSource.take(1).runWith(Sink.head)
      //#run-object-source

      result.futureValue shouldEqual in
    }

    "publish and consume bytearray through a queue" in withServer() { ctx =>
      val connectionFactory = new ActiveMQConnectionFactory(ctx.url)

      //#create-bytearray-sink
      val jmsSink: Sink[Array[Byte], Future[Done]] = JmsProducer.bytesSink(
        JmsProducerSettings(connectionFactory).withQueue("test")
      )
      //#create-bytearray-sink

      //#run-bytearray-sink
      val in = "ThisIsATest".getBytes(Charset.forName("UTF-8"))
      Source.single(in).runWith(jmsSink)
      //#run-bytearray-sink

      //#create-bytearray-source
      val jmsSource: Source[Array[Byte], KillSwitch] = JmsConsumer.bytesSource(
        JmsConsumerSettings(connectionFactory).withQueue("test")
      )
      //#create-bytearray-source

      //#run-bytearray-source
      val result = jmsSource.take(1).runWith(Sink.head)
      //#run-bytearray-source

      result.futureValue shouldEqual in
    }

    "publish and consume map through a queue" in withServer() { ctx =>
      val connectionFactory = new ActiveMQConnectionFactory(ctx.url)

      //#create-map-sink
      val jmsSink: Sink[Map[String, Any], Future[Done]] = JmsProducer.mapSink(
        JmsProducerSettings(connectionFactory).withQueue("test")
      )
      //#create-map-sink

      //#run-map-sink
      val input = List(
        Map[String, Any](
          "string" -> "value",
          "int value" -> 42,
          "double value" -> 43.toDouble,
          "short value" -> 7.toShort,
          "boolean value" -> true,
          "long value" -> 7.toLong,
          "bytearray" -> "AStringAsByteArray".getBytes(Charset.forName("UTF-8")),
          "byte" -> 1.toByte
        )
      )

      Source(input).runWith(jmsSink)
      //#run-map-sink

      //#create-map-source
      val jmsSource: Source[Map[String, Any], KillSwitch] = JmsConsumer.mapSource(
        JmsConsumerSettings(connectionFactory).withQueue("test")
      )
      //#create-map-source

      //#run-map-source
      val result = jmsSource.take(1).runWith(Sink.seq)
      //#run-map-source

      result.futureValue.zip(input).foreach {
        case (out, in) =>
          out("string") shouldEqual in("string")
          out("int value") shouldEqual in("int value")
          out("double value") shouldEqual in("double value")
          out("short value") shouldEqual in("short value")
          out("boolean value") shouldEqual in("boolean value")
          out("long value") shouldEqual in("long value")
          out("byte") shouldEqual in("byte")

          val outBytes = out("bytearray").asInstanceOf[Array[Byte]]
          new String(outBytes, Charset.forName("UTF-8")) shouldBe "AStringAsByteArray"
      }
    }

    "publish and consume JMS text messages with properties through a queue" in withServer() { ctx =>
      val connectionFactory = new ActiveMQConnectionFactory(ctx.url)

      val jmsSink: Sink[JmsTextMessage, Future[Done]] = JmsProducer(
        JmsProducerSettings(connectionFactory).withQueue("numbers")
      )

      //#create-messages-with-properties
      val msgsIn = (1 to 10).toList.map { n =>
        JmsTextMessage(n.toString)
          .withProperty("Number", n)
          .withProperty("IsOdd", n % 2 == 1)
          .withProperty("IsEven", n % 2 == 0)
      }
      //#create-messages-with-properties

      Source(msgsIn).runWith(jmsSink)

      //#create-jms-source
      val jmsSource: Source[Message, KillSwitch] = JmsConsumer(
        JmsConsumerSettings(connectionFactory).withBufferSize(10).withQueue("numbers")
      )
      //#create-jms-source

      //#run-jms-source
      val result: Future[Seq[Message]] = jmsSource.take(msgsIn.size).runWith(Sink.seq)
      //#run-jms-source

      // The sent message and the receiving one should have the same properties
      result.futureValue.zip(msgsIn).foreach {
        case (out, in) =>
          out.getIntProperty("Number") shouldEqual in.properties("Number")
          out.getBooleanProperty("IsOdd") shouldEqual in.properties("IsOdd")
          out.getBooleanProperty("IsEven") shouldEqual in.properties("IsEven")
      }
    }

    "publish and consume JMS text messages with header through a queue" in withServer() { ctx =>
      val connectionFactory = new ActiveMQConnectionFactory(ctx.url)

      //#create-jms-sink
      val jmsSink: Sink[JmsTextMessage, Future[Done]] = JmsProducer(
        JmsProducerSettings(connectionFactory).withQueue("numbers")
      )
      //#create-jms-sink

      //#create-messages-with-headers
      val msgsIn = (1 to 10).toList.map { n =>
        JmsTextMessage(n.toString)
          .withHeader(JmsType("type"))
          .withHeader(JmsCorrelationId("correlationId"))
          .withHeader(JmsReplyTo.queue("test-reply"))
          .withHeader(JmsTimeToLive(FiniteDuration(999, TimeUnit.SECONDS)))
          .withHeader(JmsPriority(2))
          .withHeader(JmsDeliveryMode(DeliveryMode.NON_PERSISTENT))
      }
      //#create-messages-with-headers

      Source(msgsIn).runWith(jmsSink)

      val jmsSource: Source[Message, KillSwitch] = JmsConsumer(
        JmsConsumerSettings(connectionFactory).withBufferSize(10).withQueue("numbers")
      )

      val result: Future[Seq[Message]] = jmsSource.take(msgsIn.size).runWith(Sink.seq)

      // The sent message and the receiving one should have the same properties
      result.futureValue.foreach { outMsg =>
        outMsg.getJMSType shouldBe "type"
        outMsg.getJMSCorrelationID shouldBe "correlationId"
        outMsg.getJMSReplyTo.asInstanceOf[ActiveMQQueue].getQueueName shouldBe "test-reply"
        outMsg.getJMSExpiration should not be 0
        outMsg.getJMSPriority shouldBe 2
        outMsg.getJMSDeliveryMode shouldBe DeliveryMode.NON_PERSISTENT
      }
    }

    "publish and consume JMS text messages through a queue with custom queue creator " in withServer() { ctx =>
      val connectionFactory = new ActiveMQConnectionFactory(ctx.url)

      // custom queue creator generating a queue other than the name specified
      def createQueue(destinationName: String): Session => javax.jms.Queue = { (session: Session) =>
        val amqSession = session.asInstanceOf[ActiveMQSession]
        amqSession.createQueue(s"my-$destinationName")
      }

      def createQueu2(destinationName: String): Session => javax.jms.Queue = { (session: Session) =>
        val amqSession = session.asInstanceOf[ActiveMQSession]
        amqSession.createQueue(s"my-$destinationName")
      }

      val jmsSink: Sink[JmsTextMessage, Future[Done]] = JmsProducer(
        JmsProducerSettings(connectionFactory)
          .withDestination(CustomDestination("custom-numbers", createQueu2("custom-numbers")))
      )

      val msgsIn: Seq[JmsTextMessage] = (1 to 10).toList.map { n =>
        JmsTextMessage(n.toString)
      }

      Source(msgsIn).runWith(jmsSink)

      //#create-custom-jms-queue-source
      val jmsSource: Source[Message, KillSwitch] = JmsConsumer(
        JmsConsumerSettings(connectionFactory)
          .withBufferSize(10)
          .withDestination(CustomDestination("custom-numbers", createQueu2("custom-numbers")))
      )
      //#create-custom-jms-queue-source

      val result: Future[Seq[Message]] = jmsSource.take(msgsIn.size).runWith(Sink.seq)

      // The sent message and the receiving one should have the same properties
      result.futureValue.zip(msgsIn).foreach {
        case (out, in) =>
          out.asInstanceOf[TextMessage].getText shouldEqual in.body
      }
    }

    "publish JMS text messages with properties through a queue and consume them with a selector" in withServer() {
      ctx =>
        val connectionFactory = new ActiveMQConnectionFactory(ctx.url)

        val jmsSink: Sink[JmsTextMessage, Future[Done]] = JmsProducer(
          JmsProducerSettings(connectionFactory).withQueue("numbers")
        )

        val msgsIn = (1 to 10).toList.map { n =>
          JmsTextMessage(n.toString)
            .withProperty("Number", n)
            .withProperty("IsOdd", n % 2 == 1)
            .withProperty("IsEven", n % 2 == 0)
        }
        Source(msgsIn).runWith(jmsSink)

        //#create-jms-source-with-selector
        val jmsSource = JmsConsumer(
          JmsConsumerSettings(connectionFactory).withBufferSize(10).withQueue("numbers").withSelector("IsOdd = TRUE")
        )
        //#create-jms-source-with-selector

        //#assert-only-odd-messages-received
        val oddMsgsIn = msgsIn.filter(msg => msg.body.toInt % 2 == 1)
        val result = jmsSource.take(oddMsgsIn.size).runWith(Sink.seq)
        // We should have only received the odd numbers in the list
        result.futureValue.zip(oddMsgsIn).foreach {
          case (out, in) =>
            out.getIntProperty("Number") shouldEqual in.properties("Number")
            out.getBooleanProperty("IsOdd") shouldEqual in.properties("IsOdd")
            out.getBooleanProperty("IsEven") shouldEqual in.properties("IsEven")
            // Make sure we are only receiving odd numbers
            out.getIntProperty("Number") % 2 shouldEqual 1
        }
      //#assert-only-odd-messages-received
    }

    "applying backpressure when the consumer is slower than the producer" in withServer() { ctx =>
      val connectionFactory = new ActiveMQConnectionFactory(ctx.url)
      val in = List("a", "b", "c")
      Source(in).runWith(JmsProducer.textSink(JmsProducerSettings(connectionFactory).withQueue("test")))

      val result = JmsConsumer
        .textSource(JmsConsumerSettings(connectionFactory).withBufferSize(1).withQueue("test"))
        .throttle(1, 1.second, 1, ThrottleMode.shaping)
        .take(in.size)
        .runWith(Sink.seq)

      result.futureValue shouldEqual in
    }

    "disconnection should fail the stage after exhausting retries" in withServer() { ctx =>
      val connectionFactory = new ActiveMQConnectionFactory(ctx.url)
      val result = JmsConsumer(
        JmsConsumerSettings(connectionFactory)
          .withQueue("test")
          .withConnectionRetrySettings(ConnectionRetrySettings(maxRetries = 3))
      ).runWith(Sink.seq)
      Thread.sleep(500)
      ctx.broker.stop()
      val ex = result.failed.futureValue
      ex shouldBe a[ConnectionRetryException]
      ex.getCause shouldBe a[JMSException]
    }

    "publish and consume elements through a topic with custom topic creator" in withServer() { ctx =>
      import system.dispatcher

      def createTopic(destinationName: String): Session => javax.jms.Topic = { (session: Session) =>
        val amqSession = session.asInstanceOf[ActiveMQSession]
        amqSession.createTopic(s"my-$destinationName")
      }

      val connectionFactory = new ActiveMQConnectionFactory(ctx.url)

      //#create-custom-jms-topic-sink
      val jmsTopicSink: Sink[String, Future[Done]] = JmsProducer.textSink(
        JmsProducerSettings(connectionFactory)
          .withDestination(CustomDestination("topic", createTopic("topic")))
      )
      //#create-custom-jms-topic-sink
      val jmsTopicSink2: Sink[String, Future[Done]] = JmsProducer.textSink(
        JmsProducerSettings(connectionFactory)
          .withDestination(CustomDestination("topic", createTopic("topic")))
      )

      val in = List("a", "b", "c", "d", "e", "f", "g", "h", "i", "j", "k")
      val inNumbers = (1 to 10).map(_.toString)

      //#create-custom-jms-topic-source
      val jmsTopicSource: Source[String, KillSwitch] = JmsConsumer.textSource(
        JmsConsumerSettings(connectionFactory)
          .withBufferSize(10)
          .withDestination(CustomDestination("topic", createTopic("topic")))
      )
      //#create-custom-jms-topic-source
      val jmsSource2: Source[String, KillSwitch] = JmsConsumer.textSource(
        JmsConsumerSettings(connectionFactory)
          .withBufferSize(10)
          .withDestination(CustomDestination("topic", createTopic("topic")))
      )

      val expectedSize = in.size + inNumbers.size

      val result1 = jmsTopicSource.take(expectedSize).runWith(Sink.seq).map(_.sorted)
      val result2 = jmsSource2.take(expectedSize).runWith(Sink.seq).map(_.sorted)

      //We wait a little to be sure that the source is connected
      Thread.sleep(500)

      Source(in).runWith(jmsTopicSink)

      Source(inNumbers).runWith(jmsTopicSink2)

      val expectedList: List[String] = in ++ inNumbers
      result1.futureValue shouldEqual expectedList.sorted
      result2.futureValue shouldEqual expectedList.sorted
    }

    "publish and consume elements through a topic " in withServer() { ctx =>
      import system.dispatcher

      val connectionFactory = new ActiveMQConnectionFactory(ctx.url)

      //#create-topic-sink
      val jmsTopicSink: Sink[String, Future[Done]] = JmsProducer.textSink(
        JmsProducerSettings(connectionFactory).withTopic("topic")
      )
      //#create-topic-sink
      val jmsTopicSink2: Sink[String, Future[Done]] = JmsProducer.textSink(
        JmsProducerSettings(connectionFactory).withTopic("topic")
      )

      val in = List("a", "b", "c", "d", "e", "f", "g", "h", "i", "j", "k")
      val inNumbers = (1 to 10).map(_.toString)

      //#create-topic-source
      val jmsTopicSource: Source[String, KillSwitch] = JmsConsumer.textSource(
        JmsConsumerSettings(connectionFactory).withBufferSize(10).withTopic("topic")
      )
      //#create-topic-source
      val jmsSource2: Source[String, KillSwitch] = JmsConsumer.textSource(
        JmsConsumerSettings(connectionFactory).withBufferSize(10).withTopic("topic")
      )

      val expectedSize = in.size + inNumbers.size
      //#run-topic-source
      val result1 = jmsTopicSource.take(expectedSize).runWith(Sink.seq).map(_.sorted)
      val result2 = jmsSource2.take(expectedSize).runWith(Sink.seq).map(_.sorted)
      //#run-topic-source

      //We wait a little to be sure that the source is connected
      Thread.sleep(500)

      //#run-topic-sink
      Source(in).runWith(jmsTopicSink)
      //#run-topic-sink
      Source(inNumbers).runWith(jmsTopicSink2)

      val expectedList: List[String] = in ++ inNumbers
      result1.futureValue shouldEqual expectedList.sorted
      result2.futureValue shouldEqual expectedList.sorted
    }

    "publish and consume JMS text messages through a queue with client ack" in withServer() { ctx =>
      val connectionFactory = new ActiveMQConnectionFactory(ctx.url)

      val jmsSink: Sink[JmsTextMessage, Future[Done]] = JmsProducer(
        JmsProducerSettings(connectionFactory).withQueue("numbers")
      )

      val msgsIn = (1 to 10).toList.map { n =>
        JmsTextMessage(n.toString)
      }

      Source(msgsIn).runWith(jmsSink)

      //#create-jms-source-client-ack
      val jmsSource: Source[Message, KillSwitch] = JmsConsumer(
        JmsConsumerSettings(connectionFactory)
          .withQueue("numbers")
          .withAcknowledgeMode(AcknowledgeMode.ClientAcknowledge)
      )
      //#create-jms-source-client-ack

      //#run-jms-source-with-ack
      val result = jmsSource
        .map {
          case textMessage: TextMessage =>
            val text = textMessage.getText
            textMessage.acknowledge()
            text
        }
        .take(msgsIn.size)
        .runWith(Sink.seq)
      //#run-jms-source-with-ack

      result.futureValue shouldEqual msgsIn.map(_.body)

      // all messages were acknowledged before
      jmsSource
        .takeWithin(5.seconds)
        .runWith(Sink.seq)
        .futureValue shouldBe empty
    }

    "publish and consume JMS text messages through a queue without acknowledgingg them" in withServer() { ctx =>
      val connectionFactory = new ActiveMQConnectionFactory(ctx.url)

      val jmsSink: Sink[JmsTextMessage, Future[Done]] = JmsProducer(
        JmsProducerSettings(connectionFactory).withQueue("numbers")
      )

      val msgsIn = (1 to 10).toList.map { n =>
        JmsTextMessage(n.toString)
      }

      Source(msgsIn).runWith(jmsSink)

      val jmsSource: Source[Message, KillSwitch] = JmsConsumer(
        JmsConsumerSettings(connectionFactory)
          .withBufferSize(10)
          .withQueue("numbers")
          .withAcknowledgeMode(AcknowledgeMode.ClientAcknowledge)
      )

      val result = jmsSource
        .take(msgsIn.size)
        .map {
          case textMessage: TextMessage =>
            textMessage.getText
        }
        .runWith(Sink.seq)

      result.futureValue shouldEqual msgsIn.map(_.body)

      // messages were not acknowledged, may be delivered again
      jmsSource
        .takeWithin(5.seconds)
        .runWith(Sink.seq)
        .futureValue should not be empty
    }

    "sink successful completion" in withServer() { ctx =>
      val url: String = ctx.url
      val connectionFactory = new CachedConnectionFactory(url)

      val jmsSink: Sink[JmsTextMessage, Future[Done]] = JmsProducer(
        JmsProducerSettings(connectionFactory).withQueue("numbers")
      )

      val msgsIn = (1 to 10).toList.map { n =>
        JmsTextMessage(n.toString)
      }

      val completionFuture: Future[Done] = Source(msgsIn).runWith(jmsSink)
      completionFuture.futureValue shouldBe Done
      // make sure connection was closed
      connectionFactory.cachedConnection.isClosed shouldBe true
    }

    "sink exceptional completion" in withServer() { ctx =>
      val url: String = ctx.url
      val connectionFactory = new CachedConnectionFactory(url)

      val jmsSink: Sink[JmsTextMessage, Future[Done]] = JmsProducer(
        JmsProducerSettings(connectionFactory).withQueue("numbers")
      )

      val msgsIn = (1 to 10).toList.map { n =>
        JmsTextMessage(n.toString)
      }

      val completionFuture: Future[Done] = Source(msgsIn)
        .map { msg =>
          if (msg.body.toInt > 5) throw new RuntimeException("Simulated error") else msg
        }
        .runWith(jmsSink)

      completionFuture.failed.futureValue shouldBe a[RuntimeException]
      // make sure connection was closed
      connectionFactory.cachedConnection shouldBe 'closed
    }

    "sink disconnect exceptional completion" in withServer() { ctx =>
      import system.dispatcher

      val url: String = ctx.url
      val connectionFactory = new CachedConnectionFactory(url)
      val brokerStop = new CountDownLatch(1)

      val jmsSink: Sink[JmsTextMessage, Future[Done]] = JmsProducer(
        JmsProducerSettings(connectionFactory)
          .withQueue("numbers")
          .withConnectionRetrySettings(ConnectionRetrySettings(maxRetries = 2))
      )

      val completionFuture: Future[Done] = Source(0 to 10)
        .mapAsync(1)(
          n =>
            Future {
              Thread.sleep(500)
              brokerStop.await()
              JmsTextMessage(n.toString)
          }
        )
        .runWith(jmsSink)

      ctx.broker.stop()
      brokerStop.countDown()

      val exception = completionFuture.failed.futureValue
      exception shouldBe a[ConnectionRetryException]
      exception.getCause shouldBe a[JMSException]

      // connection was not yet initialized before broker stop
      connectionFactory.cachedConnection shouldBe null
    }

    "ensure no message loss when stopping a stream" in withServer() { ctx =>
      val connectionFactory = new ActiveMQConnectionFactory(ctx.url)

      val jmsSink: Sink[JmsTextMessage, Future[Done]] = JmsProducer(
        JmsProducerSettings(connectionFactory).withQueue("numbers")
      )

      val (publishKillSwitch, publishedData) = Source
        .unfold(1)(n => Some(n + 1 -> n))
        .throttle(15, 1.second, 2, ThrottleMode.shaping) // Higher than consumption rate.
        .viaMat(KillSwitches.single)(Keep.right)
        .alsoTo(Flow[Int].map(n => JmsTextMessage(n.toString).withProperty("Number", n)).to(jmsSink))
        .toMat(Sink.seq)(Keep.both)
        .run()

      val jmsSource: Source[Message, KillSwitch] = JmsConsumer(
        JmsConsumerSettings(connectionFactory).withSessionCount(5).withBufferSize(5).withQueue("numbers")
      )

      val resultQueue = new LinkedBlockingQueue[String]()

      val (killSwitch, streamDone) = jmsSource
        .throttle(10, 1.second, 2, ThrottleMode.shaping)
        .toMat(Sink.foreach(msg => resultQueue.add(msg.asInstanceOf[TextMessage].getText)))(Keep.both)
        .run()

      // Need to wait for the stream to have started and running for sometime.
      Thread.sleep(2000)

      killSwitch.shutdown()

      streamDone.futureValue shouldBe Done

      // Keep publishing for another 2 seconds to make sure we killed the consumption mid-stream.
      Thread.sleep(2000)

      publishKillSwitch.shutdown()
      val numsIn = publishedData.futureValue

      // Ensure we break the stream while reading, not all input should have been read.
      resultQueue.size should be < numsIn.size

      val killSwitch2 = jmsSource
        .to(Sink.foreach(msg => resultQueue.add(msg.asInstanceOf[TextMessage].getText)))
        .run()

      val resultList = new mutable.ArrayBuffer[String](numsIn.size)

      @tailrec
      def keepPolling(): Unit =
        Option(resultQueue.poll(2, TimeUnit.SECONDS)) match {
          case Some(entry) =>
            resultList += entry
            keepPolling()
          case None =>
        }

      keepPolling()

      killSwitch2.shutdown()

      resultList.sortBy(_.toInt) should contain theSameElementsAs numsIn.map(_.toString)
    }

    "lose some elements when aborting a stream" in withServer() { ctx =>
      val connectionFactory = new ActiveMQConnectionFactory(ctx.url)

      val jmsSink: Sink[JmsTextMessage, Future[Done]] = JmsProducer(
        JmsProducerSettings(connectionFactory).withQueue("numbers")
      )

      val (publishKillSwitch, publishedData) = Source
        .unfold(1)(n => Some(n + 1 -> n))
        .throttle(15, 1.second, 2, ThrottleMode.shaping) // Higher than consumption rate.
        .viaMat(KillSwitches.single)(Keep.right)
        .alsoTo(Flow[Int].map(n => JmsTextMessage(n.toString).withProperty("Number", n)).to(jmsSink))
        .toMat(Sink.seq)(Keep.both)
        .run()

      val jmsSource: Source[AckEnvelope, KillSwitch] = JmsConsumer.ackSource(
        JmsConsumerSettings(connectionFactory).withSessionCount(5).withBufferSize(5).withQueue("numbers")
      )

      val resultQueue = new LinkedBlockingQueue[String]()

      val (killSwitch, streamDone) = jmsSource
        .throttle(10, 1.second, 2, ThrottleMode.shaping)
        .toMat(
          Sink.foreach { env =>
            resultQueue.add(env.message.asInstanceOf[TextMessage].getText)
            env.acknowledge()
          }
        )(Keep.both)
        .run()

      // Need to wait for the stream to have started and running for sometime.
      Thread.sleep(2000)

      val ex = new Exception("Test exception")
      killSwitch.abort(ex)

      import system.dispatcher
      val resultTry = streamDone.map(Success(_)).recover { case e => Failure(e) }.futureValue

      // Keep publishing for another 2 seconds to make sure we killed the consumption mid-stream.
      Thread.sleep(2000)

      publishKillSwitch.shutdown()
      val numsIn = publishedData.futureValue

      // Ensure we break the stream while reading, not all input should have been read.
      resultQueue.size should be < numsIn.size
      resultTry shouldBe Failure(ex)

      val killSwitch2 = jmsSource
        .to(
          Sink.foreach { env =>
            resultQueue.add(env.message.asInstanceOf[TextMessage].getText)
            env.acknowledge()
          }
        )
        .run()

      val resultList = new mutable.ArrayBuffer[String](numsIn.size)

      @tailrec
      def keepPolling(): Unit =
        Option(resultQueue.poll(2, TimeUnit.SECONDS)) match {
          case Some(entry) =>
            resultList += entry
            keepPolling()
          case None =>
        }

      keepPolling()

      killSwitch2.shutdown()

      // We may have lost some messages here, but most of them should have arrived.
      resultList.size should be > (numsIn.size / 2)
      resultList.size should be < numsIn.size
      resultList.size shouldBe resultList.toSet.size // no duplicates
    }

    "only fail after maxBackoff retry" in withServer() { ctx =>
      val connectionFactory = new ActiveMQConnectionFactory(ctx.url)
      ctx.broker.stop()
      val startTime = System.currentTimeMillis
      val result = JmsConsumer(
        JmsConsumerSettings(connectionFactory)
          .withConnectionRetrySettings(ConnectionRetrySettings(maxRetries = 4))
          .withQueue("test")
      ).runWith(Sink.seq)

      val ex = result.failed.futureValue
      val endTime = System.currentTimeMillis

      (endTime - startTime) shouldBe >(100L + 400L + 900L + 1600L)
      ex shouldBe a[ConnectionRetryException]
      ex.getCause shouldBe a[JMSException]
    }

    "browse" in withServer() { ctx =>
      val connectionFactory = new ActiveMQConnectionFactory(ctx.url)
      val in = List(1 to 100).map(_.toString())

      withClue("write some messages") {
        Source(in)
          .runWith(JmsProducer.textSink(JmsProducerSettings(connectionFactory).withQueue("test")))
          .futureValue
      }

      withClue("browse the messages") {
        //#create-browse-source
        val browseSource: Source[Message, NotUsed] = JmsConsumer.browse(
          JmsBrowseSettings(connectionFactory).withQueue("test")
        )
        //#create-browse-source

        //#run-browse-source
        val result = browseSource.runWith(Sink.seq)
        //#run-browse-source

        result.futureValue.collect { case msg: TextMessage => msg.getText } shouldEqual in
      }

      withClue("browse the messages again") {
        // the messages should not have been consumed
        val result = JmsConsumer
          .browse(JmsBrowseSettings(connectionFactory).withQueue("test"))
          .collect { case msg: TextMessage => msg.getText }
          .runWith(Sink.seq)

        result.futureValue shouldEqual in
      }
    }

    "producer flow" in withServer() { ctx =>
      val connectionFactory = new ActiveMQConnectionFactory(ctx.url)

      //#create-flow-producer
      val flowSink: Flow[JmsMessage, JmsMessage, NotUsed] = JmsProducer.flow(
        JmsProducerSettings(connectionFactory).withQueue("test")
      )
      //#create-flow-producer

      //#run-flow-producer
      val input = (1 to 100).map(i => JmsTextMessage(i.toString))

      val result = Source(input)
        .via(flowSink)
        .runWith(Sink.seq)
      //#run-flow-producer

      result.futureValue should ===(input)
    }

    "accept message-defined destinations" in withServer() { ctx =>
      val connectionFactory = new ActiveMQConnectionFactory(ctx.url)

      //#run-directed-flow-producer
      val flowSink: Flow[JmsMessage, JmsMessage, NotUsed] =
        JmsProducer.flow(
          JmsProducerSettings(connectionFactory).withQueue("test")
        )

      val input = (1 to 100).map { i =>
        val queueName = if (i % 2 == 0) "even" else "odd"
        JmsTextMessage(i.toString).toQueue(queueName)
      }
      Source(input).via(flowSink).runWith(Sink.ignore)
      //#run-directed-flow-producer

      val jmsEvenSource: Source[String, KillSwitch] = JmsConsumer.textSource(
        JmsConsumerSettings(connectionFactory).withBufferSize(10).withQueue("even")
      )
      val jmsOddSource: Source[String, KillSwitch] = JmsConsumer.textSource(
        JmsConsumerSettings(connectionFactory).withBufferSize(10).withQueue("odd")
      )

      jmsEvenSource.take(input.size / 2).map(_.toInt).runWith(Sink.seq).futureValue shouldBe (2 to 100 by 2)
      jmsOddSource.take(input.size / 2).map(_.toInt).runWith(Sink.seq).futureValue shouldBe (1 to 99 by 2)
    }

    "fail if message destination is not defined" in {
      val connectionFactory = new ActiveMQConnectionFactory("localhost:1234")

      an[IllegalArgumentException] shouldBe thrownBy {
        JmsProducer.flow(JmsProducerSettings(connectionFactory))
      }
    }

    "publish and consume strings through a queue with multiple sessions" in withServer() { ctx =>
      val connectionFactory: javax.jms.ConnectionFactory = new ActiveMQConnectionFactory(ctx.url)

      val jmsSink: Sink[String, Future[Done]] = JmsProducer.textSink(
        JmsProducerSettings(connectionFactory).withQueue("test").withSessionCount(5)
      )

      val in = List("a", "b", "c", "d", "e", "f", "g", "h", "i", "j", "k")
      val sinkOut = Source(in).runWith(jmsSink)

      val jmsSource: Source[String, KillSwitch] = JmsConsumer.textSource(
        JmsConsumerSettings(connectionFactory).withSessionCount(5).withBufferSize(10).withQueue("test")
      )

      val result = jmsSource.take(in.size).runWith(Sink.seq)

      result.futureValue should contain allElementsOf in
    }

    "produce elements in order" in {
      val factory = mock[ConnectionFactory]
      val connection = mock[Connection]
      val session = mock[Session]
      val producer = mock[MessageProducer]
      val textMessage = mock[TextMessage]

      val delayedSend = new Answer[Unit] {
        override def answer(invocation: InvocationOnMock): Unit =
          Thread.sleep(ThreadLocalRandom.current().nextInt(1, 10))
      }

      when(factory.createConnection()).thenReturn(connection)
      when(connection.createSession(anyBoolean(), anyInt())).thenReturn(session)
      when(session.createProducer(any[javax.jms.Destination])).thenReturn(producer)
      when(session.createTextMessage(anyString())).thenReturn(textMessage)
      when(producer.send(any[Message], anyInt(), anyInt(), anyLong())).thenAnswer(delayedSend)

      val in = (1 to 50).map(i => JmsTextMessage(i.toString))
      val jmsFlow = JmsProducer.flow[JmsTextMessage](JmsProducerSettings(factory).withQueue("test").withSessionCount(8))

      val result = Source(in).via(jmsFlow).toMat(Sink.seq)(Keep.right).run()

      result.futureValue shouldEqual in
    }

    "fail fast on the first failing send" in {
      val factory = mock[ConnectionFactory]
      val connection = mock[Connection]
      val session = mock[Session]
      val producer = mock[MessageProducer]
      val errorLatch = new CountDownLatch(3)

      when(factory.createConnection()).thenReturn(connection)
      when(connection.createSession(anyBoolean(), anyInt())).thenReturn(session)
      when(session.createProducer(any[javax.jms.Destination])).thenReturn(producer)

      val messages = (1 to 10).map(i => mock[TextMessage] -> i).toMap
      messages.foreach {
        case (msg, i) => when(session.createTextMessage(i.toString)).thenReturn(msg)
      }

      val failOnFifthAndDelayFourthItem = new Answer[Unit] {
        override def answer(invocation: InvocationOnMock): Unit = {
          val msgNo = messages(invocation.getArgument[TextMessage](1))
          msgNo match {
            case 1 | 2 | 3 =>
              errorLatch.countDown() // first three sends work...
            case 4 =>
              Thread.sleep(5000) // this one gets delayed...
            case 5 =>
              errorLatch.await()
              throw new RuntimeException("Mocked send failure") // this one fails.
            case _ => ()
          }
        }
      }
      when(producer.send(any[javax.jms.Destination], any[Message], anyInt(), anyInt(), anyLong()))
        .thenAnswer(failOnFifthAndDelayFourthItem)

      val in = (1 to 10).map(i => JmsTextMessage(i.toString))
      val done = new JmsTextMessage("done")
      val jmsFlow = JmsProducer.flow[JmsTextMessage](JmsProducerSettings(factory).withQueue("test").withSessionCount(8))
      val result = Source(in).via(jmsFlow).recover { case _ => done }.toMat(Sink.seq)(Keep.right).run()

      // expect send failure on no 5. to cause immediate stream failure (after no. 1, 2 and 3),
      // even though no 4. is still in-flight.
      result.futureValue shouldEqual in.take(3) :+ done
    }

<<<<<<< HEAD
    val mockMessages = (0 until 10).map(_.toString)

    val mockMessageGenerator = new Answer[Unit]() {
      override def answer(invocation: InvocationOnMock): Unit = {
        val listener = invocation.getArgument[MessageListener](0)
        mockMessages.foreach { s =>
          val message = mock[TextMessage]
          when(message.getText).thenReturn(s)
          listener.onMessage(message)
        }
      }
    }

    "reconnect when timing out establishing a connection" in {
      val factory = mock[ConnectionFactory]
      val connection = mock[Connection]
      val session = mock[Session]
      val consumer = mock[MessageConsumer]
      @volatile var connectCount = 0
      val connectTimeout = 2.seconds
      val connectDelay = 10.seconds

      when(factory.createConnection()).thenAnswer(new Answer[Connection]() {
        override def answer(invocation: InvocationOnMock): Connection = {
          connectCount += 1
          if (connectCount == 1) Thread.sleep(connectDelay.toMillis) // Cause a connect timeout
          connection
        }
      })

      when(connection.createSession(anyBoolean(), anyInt())).thenReturn(session)
      when(session.createConsumer(any[javax.jms.Destination])).thenReturn(consumer)
      when(consumer.setMessageListener(any[MessageListener])).thenAnswer(mockMessageGenerator)

      val jmsSource = JmsConsumer.textSource(
        JmsConsumerSettings(factory)
          .withBufferSize(10)
          .withQueue("test")
          .withConnectionRetrySettings(ConnectionRetrySettings(connectTimeout))
      )

      val startTime = System.nanoTime
      val resultFuture = jmsSource.take(10).runWith(Sink.seq)
      val result = resultFuture.futureValue
      val timeTaken = Duration.fromNanos(System.nanoTime - startTime)

      result should contain theSameElementsAs mockMessages
      connectCount shouldBe 2
      timeTaken should be > connectTimeout
      timeTaken should be < connectDelay
    }

    "reconnect when timing out starting a connection" in {
      val factory = mock[ConnectionFactory]
      val connection = mock[Connection]
      val session = mock[Session]
      val consumer = mock[MessageConsumer]
      @volatile var connectStartCount = 0
      val connectTimeout = 2.seconds
      val connectStartDelay = 10.seconds

      when(factory.createConnection()).thenReturn(connection)

      when(connection.start()).thenAnswer(new Answer[Unit]() {
        override def answer(invocation: InvocationOnMock): Unit = {
          connectStartCount += 1
          if (connectStartCount == 1) Thread.sleep(connectStartDelay.toMillis) // first connection start to timeout
        }
      })

      when(connection.createSession(anyBoolean(), anyInt())).thenReturn(session)
      when(session.createConsumer(any[javax.jms.Destination])).thenReturn(consumer)
      when(consumer.setMessageListener(any[MessageListener])).thenAnswer(mockMessageGenerator)

      val jmsSource = JmsConsumer.textSource(
        JmsConsumerSettings(factory)
          .withBufferSize(10)
          .withQueue("test")
          .withConnectionRetrySettings(ConnectionRetrySettings(connectTimeout))
      )

      val startTime = System.nanoTime
      val resultFuture = jmsSource.take(10).runWith(Sink.seq)
      val result = resultFuture.futureValue
      val timeTaken = Duration.fromNanos(System.nanoTime - startTime)

      result should contain theSameElementsAs mockMessages
      connectStartCount shouldBe 2
      timeTaken should be > connectTimeout
      timeTaken should be < connectStartDelay
    }

    "reconnect when runtime connection exception occurs" in {
      val factory = mock[ConnectionFactory]
      val connection = mock[Connection]
      val session = mock[Session]
      val consumer = mock[MessageConsumer]
      @volatile var connectCount = 0
      @volatile var exceptionListener: Option[ExceptionListener] = None
      val messageGroups = mockMessages.grouped(3)

      when(factory.createConnection()).thenAnswer(new Answer[Connection]() {
        override def answer(invocation: InvocationOnMock): Connection = {
          connectCount += 1
          connection
        }
      })

      when(connection.createSession(anyBoolean(), anyInt())).thenReturn(session)

      when(connection.setExceptionListener(any[ExceptionListener])).thenAnswer(new Answer[Unit]() {
        override def answer(invocation: InvocationOnMock): Unit =
          exceptionListener = Option(invocation.getArgument[ExceptionListener](0))
      })

      when(session.createConsumer(any[javax.jms.Destination])).thenReturn(consumer)

      when(consumer.setMessageListener(any[MessageListener])).thenAnswer(new Answer[Unit]() {
        override def answer(invocation: InvocationOnMock): Unit = {
          val listener = invocation.getArgument[MessageListener](0)
          val thisMessageGroup = messageGroups.next()
          thisMessageGroup.foreach { s =>
            val message = mock[TextMessage]
            when(message.getText).thenReturn(s)
            listener.onMessage(message)
          }
          exceptionListener.foreach(_.onException(new JMSException("Mock: causing an exception while consuming")))
        }
      })

      val jmsSource = JmsConsumer.textSource(
        JmsConsumerSettings(factory)
          .withBufferSize(10)
          .withQueue("test")
      )

      val resultFuture = jmsSource.take(mockMessages.size).runWith(Sink.seq)

      resultFuture.futureValue should contain theSameElementsAs mockMessages

      // Connects 1 time at start, 3 times each 3 messages, and 1 time at end.
      // Due to buffering, it will finish re-connecting before stream finishes.
      connectCount shouldBe 5
    }

=======
>>>>>>> 6da26027
    "put back JmsProducer to the pool when send fails" in {
      val factory = mock[ConnectionFactory]
      val connection = mock[Connection]
      val session = mock[Session]
      val producer = mock[MessageProducer]

      when(factory.createConnection()).thenReturn(connection)
      when(connection.createSession(anyBoolean(), anyInt())).thenReturn(session)
      when(session.createProducer(any[javax.jms.Destination])).thenReturn(producer)

      val messages = (1 to 10).map(i => mock[TextMessage] -> i).toMap
      messages.foreach {
        case (msg, i) => when(session.createTextMessage(i.toString)).thenReturn(msg)
      }

      val failOnEvenCount = new Answer[Unit] {
        override def answer(invocation: InvocationOnMock): Unit = {
          val msgNo = messages(invocation.getArgument[TextMessage](1))
          if (msgNo % 2 == 0) throw new RuntimeException("Mocked send failure")
        }
      }

      when(producer.send(any[javax.jms.Destination], any[Message], anyInt(), anyInt(), anyLong()))
        .thenAnswer(failOnEvenCount)

      val decider: Supervision.Decider = {
        case _: RuntimeException => Supervision.Resume
        case _ => Supervision.Stop
      }
      val jmsFlow = JmsProducer
        .flow[JmsTextMessage](JmsProducerSettings(factory).withQueue("test").withSessionCount(2))
        .withAttributes(ActorAttributes.supervisionStrategy(decider))

      val in = (1 to 10).map(i => JmsTextMessage(i.toString))
      val result = Source(in).via(jmsFlow).toMat(Sink.seq)(Keep.right).run()

      result.futureValue.map(_.body.toInt) shouldEqual Seq(1, 3, 5, 7, 9)
    }
  }

  "publish and subscribe with a durable subscription" in withServer() { ctx =>
    val producerConnectionFactory = new ActiveMQConnectionFactory(ctx.url)
    //#create-connection-factory-with-client-id
    val consumerConnectionFactory = new ActiveMQConnectionFactory(ctx.url)
    consumerConnectionFactory.setClientID(getClass.getSimpleName)
    //#create-connection-factory-with-client-id

    val jmsTopicSink: Sink[String, Future[Done]] = JmsProducer.textSink(
      JmsProducerSettings(producerConnectionFactory).withTopic("topic")
    )

    val in = List("a", "b", "c", "d", "e", "f", "g", "h", "i", "j", "k")

    //#create-durable-topic-source
    val jmsTopicSource = JmsConsumer.textSource(
      JmsConsumerSettings(consumerConnectionFactory)
        .withDurableTopic("topic", "durable-test")
    )
    //#create-durable-topic-source

    //#run-durable-topic-source
    val result = jmsTopicSource.take(in.size).runWith(Sink.seq)
    //#run-durable-topic-source

    // We wait a little to be sure that the source is connected
    Thread.sleep(500)

    Source(in).runWith(jmsTopicSink)

    result.futureValue shouldEqual in
  }
}<|MERGE_RESOLUTION|>--- conflicted
+++ resolved
@@ -251,13 +251,11 @@
 
     "publish and consume JMS text messages through a queue with custom queue creator " in withServer() { ctx =>
       val connectionFactory = new ActiveMQConnectionFactory(ctx.url)
-
       // custom queue creator generating a queue other than the name specified
       def createQueue(destinationName: String): Session => javax.jms.Queue = { (session: Session) =>
         val amqSession = session.asInstanceOf[ActiveMQSession]
         amqSession.createQueue(s"my-$destinationName")
       }
-
       def createQueu2(destinationName: String): Session => javax.jms.Queue = { (session: Session) =>
         val amqSession = session.asInstanceOf[ActiveMQSession]
         amqSession.createQueue(s"my-$destinationName")
@@ -951,7 +949,45 @@
       result.futureValue shouldEqual in.take(3) :+ done
     }
 
-<<<<<<< HEAD
+    "put back JmsProducer to the pool when send fails" in {
+      val factory = mock[ConnectionFactory]
+      val connection = mock[Connection]
+      val session = mock[Session]
+      val producer = mock[MessageProducer]
+
+      when(factory.createConnection()).thenReturn(connection)
+      when(connection.createSession(anyBoolean(), anyInt())).thenReturn(session)
+      when(session.createProducer(any[javax.jms.Destination])).thenReturn(producer)
+
+      val messages = (1 to 10).map(i => mock[TextMessage] -> i).toMap
+      messages.foreach {
+        case (msg, i) => when(session.createTextMessage(i.toString)).thenReturn(msg)
+      }
+
+      val failOnEvenCount = new Answer[Unit] {
+        override def answer(invocation: InvocationOnMock): Unit = {
+          val msgNo = messages(invocation.getArgument[TextMessage](1))
+          if (msgNo % 2 == 0) throw new RuntimeException("Mocked send failure")
+        }
+      }
+
+      when(producer.send(any[javax.jms.Destination], any[Message], anyInt(), anyInt(), anyLong()))
+        .thenAnswer(failOnEvenCount)
+
+      val decider: Supervision.Decider = {
+        case _: RuntimeException => Supervision.Resume
+        case _ => Supervision.Stop
+      }
+      val jmsFlow = JmsProducer
+        .flow[JmsTextMessage](JmsProducerSettings(factory).withQueue("test").withSessionCount(2))
+        .withAttributes(ActorAttributes.supervisionStrategy(decider))
+
+      val in = (1 to 10).map(i => JmsTextMessage(i.toString))
+      val result = Source(in).via(jmsFlow).toMat(Sink.seq)(Keep.right).run()
+
+      result.futureValue.map(_.body.toInt) shouldEqual Seq(1, 3, 5, 7, 9)
+    }
+
     val mockMessages = (0 until 10).map(_.toString)
 
     val mockMessageGenerator = new Answer[Unit]() {
@@ -1097,8 +1133,6 @@
       connectCount shouldBe 5
     }
 
-=======
->>>>>>> 6da26027
     "put back JmsProducer to the pool when send fails" in {
       val factory = mock[ConnectionFactory]
       val connection = mock[Connection]
