/*
 * Copyright (C) 2016-2017 Lightbend Inc. <http://www.lightbend.com>
 */

package akka.stream.alpakka.jms.javadsl

import javax.jms.Message

import akka.stream.KillSwitch
import akka.stream.alpakka.jms._

import scala.collection.JavaConversions

object JmsSource {

  /**
   * Java API: Creates an [[JmsSource]] for [[javax.jms.Message]]
   */
  def create(jmsSourceSettings: JmsSourceSettings): akka.stream.javadsl.Source[Message, KillSwitch] =
    akka.stream.javadsl.Source.fromGraph(new JmsSourceStage(jmsSourceSettings))

  /**
   * Java API: Creates an [[JmsSource]] for texts
   */
  def textSource(jmsSourceSettings: JmsSourceSettings): akka.stream.javadsl.Source[String, KillSwitch] =
    akka.stream.alpakka.jms.scaladsl.JmsSource.textSource(jmsSourceSettings).asJava

  /**
<<<<<<< HEAD
   * Java API: Creates a [[JmsSource]] of envelopes containing messages. It requires explicit acknowledgements
   * on the envelopes. The acknowledgements must be called on the envelope and not on the message inside.
   * @param jmsSettings The settings for the ack source.
   * @return Source for JMS messages in an AckEnvelope.
   */
  def ackSource(jmsSettings: JmsSourceSettings): akka.stream.javadsl.Source[AckEnvelope, KillSwitch] =
    akka.stream.javadsl.Source.fromGraph(new JmsAckSourceStage(jmsSettings))

  /**
   * Java API: Creates a [[JmsSource]] of envelopes containing messages. It requires explicit
   * commit or rollback on the envelope.
   * @param jmsSettings The settings for the tx source
   * @return Source of the JMS messages in a TxEnvelope
   */
  def txSource(jmsSettings: JmsSourceSettings): akka.stream.javadsl.Source[TxEnvelope, KillSwitch] =
    akka.stream.javadsl.Source.fromGraph(new JmsTxSourceStage(jmsSettings))
=======
   * Java API: Creates an [[JmsSource]] for byte arrays
   */
  def bytesSource(jmsSourceSettings: JmsSourceSettings): akka.stream.javadsl.Source[Array[Byte], NotUsed] =
    akka.stream.alpakka.jms.scaladsl.JmsSource.bytesSource(jmsSourceSettings).asJava

  /**
   * Java API: Creates an [[JmsSource]] for Maps with primitive data types
   */
  def mapSource(
      jmsSourceSettings: JmsSourceSettings
  ): akka.stream.javadsl.Source[java.util.Map[String, Any], NotUsed] =
    akka.stream.alpakka.jms.scaladsl.JmsSource
      .mapSource(jmsSourceSettings)
      .map(scalaMap => JavaConversions.mapAsJavaMap(scalaMap))
      .asJava

  /**
   * Java API: Creates an [[JmsSource]] for serializable objects
   */
  def objectSource(jmsSourceSettings: JmsSourceSettings): akka.stream.javadsl.Source[java.io.Serializable, NotUsed] =
    akka.stream.alpakka.jms.scaladsl.JmsSource.objectSource(jmsSourceSettings).asJava
>>>>>>> 808b399b
}<|MERGE_RESOLUTION|>--- conflicted
+++ resolved
@@ -6,44 +6,26 @@
 
 import javax.jms.Message
 
-import akka.stream.KillSwitch
-import akka.stream.alpakka.jms._
+import akka.NotUsed
+import akka.stream.alpakka.jms.{JmsSourceSettings, JmsSourceStage}
 
 import scala.collection.JavaConversions
 
 object JmsSource {
 
   /**
-   * Java API: Creates an [[JmsSource]] for [[javax.jms.Message]]
+   * Java API: Creates an [[JmsSource]]
    */
-  def create(jmsSourceSettings: JmsSourceSettings): akka.stream.javadsl.Source[Message, KillSwitch] =
+  def create(jmsSourceSettings: JmsSourceSettings): akka.stream.javadsl.Source[Message, NotUsed] =
     akka.stream.javadsl.Source.fromGraph(new JmsSourceStage(jmsSourceSettings))
 
   /**
-   * Java API: Creates an [[JmsSource]] for texts
+   * Java API: Creates an [[JmsSource]]
    */
-  def textSource(jmsSourceSettings: JmsSourceSettings): akka.stream.javadsl.Source[String, KillSwitch] =
+  def textSource(jmsSourceSettings: JmsSourceSettings): akka.stream.javadsl.Source[String, NotUsed] =
     akka.stream.alpakka.jms.scaladsl.JmsSource.textSource(jmsSourceSettings).asJava
 
   /**
-<<<<<<< HEAD
-   * Java API: Creates a [[JmsSource]] of envelopes containing messages. It requires explicit acknowledgements
-   * on the envelopes. The acknowledgements must be called on the envelope and not on the message inside.
-   * @param jmsSettings The settings for the ack source.
-   * @return Source for JMS messages in an AckEnvelope.
-   */
-  def ackSource(jmsSettings: JmsSourceSettings): akka.stream.javadsl.Source[AckEnvelope, KillSwitch] =
-    akka.stream.javadsl.Source.fromGraph(new JmsAckSourceStage(jmsSettings))
-
-  /**
-   * Java API: Creates a [[JmsSource]] of envelopes containing messages. It requires explicit
-   * commit or rollback on the envelope.
-   * @param jmsSettings The settings for the tx source
-   * @return Source of the JMS messages in a TxEnvelope
-   */
-  def txSource(jmsSettings: JmsSourceSettings): akka.stream.javadsl.Source[TxEnvelope, KillSwitch] =
-    akka.stream.javadsl.Source.fromGraph(new JmsTxSourceStage(jmsSettings))
-=======
    * Java API: Creates an [[JmsSource]] for byte arrays
    */
   def bytesSource(jmsSourceSettings: JmsSourceSettings): akka.stream.javadsl.Source[Array[Byte], NotUsed] =
@@ -65,5 +47,21 @@
    */
   def objectSource(jmsSourceSettings: JmsSourceSettings): akka.stream.javadsl.Source[java.io.Serializable, NotUsed] =
     akka.stream.alpakka.jms.scaladsl.JmsSource.objectSource(jmsSourceSettings).asJava
->>>>>>> 808b399b
+  /**
+   * Java API: Creates a [[JmsSource]] of envelopes containing messages. It requires explicit acknowledgements
+   * on the envelopes. The acknowledgements must be called on the envelope and not on the message inside.
+   * @param jmsSettings The settings for the ack source.
+   * @return Source for JMS messages in an AckEnvelope.
+   */
+  def ackSource(jmsSettings: JmsSourceSettings): akka.stream.javadsl.Source[AckEnvelope, KillSwitch] =
+    akka.stream.javadsl.Source.fromGraph(new JmsAckSourceStage(jmsSettings))
+
+  /**
+   * Java API: Creates a [[JmsSource]] of envelopes containing messages. It requires explicit
+   * commit or rollback on the envelope.
+   * @param jmsSettings The settings for the tx source
+   * @return Source of the JMS messages in a TxEnvelope
+   */
+  def txSource(jmsSettings: JmsSourceSettings): akka.stream.javadsl.Source[TxEnvelope, KillSwitch] =
+    akka.stream.javadsl.Source.fromGraph(new JmsTxSourceStage(jmsSettings))
 }