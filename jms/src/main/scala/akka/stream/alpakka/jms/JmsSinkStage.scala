/*
 * Copyright (C) 2016-2017 Lightbend Inc. <http://www.lightbend.com>
 */

package akka.stream.alpakka.jms

<<<<<<< HEAD
import javax.jms
import javax.jms.{Connection, MessageProducer, Session, TextMessage}
=======
import javax.jms.{Message, MessageProducer}
>>>>>>> 808b399b

import akka.stream.stage.{GraphStage, GraphStageLogic, InHandler, StageLogging}
import akka.stream.{ActorAttributes, Attributes, Inlet, SinkShape}

final class JmsSinkStage(settings: JmsSinkSettings) extends GraphStage[SinkShape[JmsMessage]] {

  private val in = Inlet[JmsMessage]("JmsSink.in")

<<<<<<< HEAD
  def shape: SinkShape[JmsTextMessage] = SinkShape.of(in)
=======
  override def shape: SinkShape[JmsMessage] = SinkShape.of(in)
>>>>>>> 808b399b

  override protected def initialAttributes: Attributes =
    ActorAttributes.dispatcher("akka.stream.default-blocking-io-dispatcher")

  def createLogic(inheritedAttributes: Attributes): GraphStageLogic =
    new GraphStageLogic(shape) with JmsConnector with StageLogging {

      private var jmsProducer: MessageProducer = _

      private[jms] def jmsSettings = settings

      private[jms] def createSession(connection: Connection, createDestination: Session => jms.Destination) = {
        val session = connection.createSession(false, Session.AUTO_ACKNOWLEDGE)
        new JmsSession(connection, session, createDestination(session))
      }

      override def preStart(): Unit = {

        jmsSessions = openSessions()
        // TODO: Remove hack to limit publisher to single session.
        val jmsSession = jmsSessions.head
        jmsProducer = jmsSession.session.createProducer(jmsSession.destination)
        if (settings.timeToLive.nonEmpty) {
          jmsProducer.setTimeToLive(settings.timeToLive.get.toMillis)
        }
        pull(in)
      }

      setHandler(
        in,
        new InHandler {

          def onPush(): Unit = {

<<<<<<< HEAD
            def createDestination(destination: Destination): _root_.javax.jms.Destination =
              destination match {
                case Queue(name) => jmsSessions.head.session.createQueue(name)
                case Topic(name) => jmsSessions.head.session.createTopic(name)
              }

            val elem: JmsTextMessage = grab(in)
            val textMessage: TextMessage = jmsSessions.head.session.createTextMessage(elem.body)
=======
            val elem: JmsMessage = grab(in)

            val message: Message = createMessage(jmsSession, elem)
            populateMessageProperties(message, elem.properties)
>>>>>>> 808b399b

            val (sendHeaders, headersBeforeSend: Set[JmsHeader]) = elem.headers.partition(_.usedDuringSend)
            populateMessageHeader(message, headersBeforeSend)

            val deliveryModeOption = findHeader(sendHeaders) { case x: JmsDeliveryMode => x.deliveryMode }
            val priorityOption = findHeader(sendHeaders) { case x: JmsPriority => x.priority }
            val timeToLiveInMillisOption = findHeader(sendHeaders) { case x: JmsTimeToLive => x.timeInMillis }

            jmsProducer.send(
              message,
              deliveryModeOption.getOrElse(jmsProducer.getDeliveryMode),
              priorityOption.getOrElse(jmsProducer.getPriority),
              timeToLiveInMillisOption.getOrElse(jmsProducer.getTimeToLive)
            )

            pull(in)
          }
        }
      )

<<<<<<< HEAD
      override def postStop(): Unit =
        jmsSessions.foreach(_.closeSession())
=======
      private def findHeader[T](headersDuringSend: Set[JmsHeader])(f: PartialFunction[JmsHeader, T]): Option[T] =
        headersDuringSend.collect(f).headOption

      private def createMessage(jmsSession: JmsSession, element: JmsMessage): Message =
        element match {

          case textMessage: JmsTextMessage => jmsSession.session.createTextMessage(textMessage.body)

          case byteMessage: JmsByteMessage =>
            val newMessage = jmsSession.session.createBytesMessage()
            newMessage.writeBytes(byteMessage.bytes)
            newMessage

          case mapMessage: JmsMapMessage =>
            val newMessage = jmsSession.session.createMapMessage()
            populateMapMessage(newMessage, mapMessage.body)
            newMessage

          case objectMessage: JmsObjectMessage => jmsSession.session.createObjectMessage(objectMessage.serializable)

        }

      private def populateMessageProperties(message: javax.jms.Message, properties: Map[String, Any]): Unit =
        properties.foreach {
          case (key, v) =>
            v match {
              case v: String => message.setStringProperty(key, v)
              case v: Int => message.setIntProperty(key, v)
              case v: Boolean => message.setBooleanProperty(key, v)
              case v: Byte => message.setByteProperty(key, v)
              case v: Short => message.setShortProperty(key, v)
              case v: Long => message.setLongProperty(key, v)
              case v: Double => message.setDoubleProperty(key, v)
            }
        }

      private def populateMapMessage(message: javax.jms.MapMessage, map: Map[String, Any]): Unit =
        map.foreach {
          case (key, v) =>
            v match {
              case v: String => message.setString(key, v)
              case v: Int => message.setInt(key, v)
              case v: Boolean => message.setBoolean(key, v)
              case v: Byte => message.setByte(key, v)
              case v: Short => message.setShort(key, v)
              case v: Long => message.setLong(key, v)
              case v: Double => message.setDouble(key, v)
              case v: Array[Byte] => message.setBytes(key, v)
            }
        }

      private def populateMessageHeader(message: javax.jms.Message, headers: Set[JmsHeader]): Unit = {
        def createDestination(destination: Destination): _root_.javax.jms.Destination =
          destination match {
            case Queue(name) => jmsSession.session.createQueue(name)
            case Topic(name) => jmsSession.session.createTopic(name)
          }

        headers.foreach {
          case JmsType(jmsType) => message.setJMSType(jmsType)
          case JmsReplyTo(destination) => message.setJMSReplyTo(createDestination(destination))
          case JmsCorrelationId(jmsCorrelationId) => message.setJMSCorrelationID(jmsCorrelationId)
        }
      }

      override def postStop(): Unit = Option(jmsSession).foreach(_.closeSession())
>>>>>>> 808b399b
    }

}<|MERGE_RESOLUTION|>--- conflicted
+++ resolved
@@ -4,12 +4,7 @@
 
 package akka.stream.alpakka.jms
 
-<<<<<<< HEAD
-import javax.jms
-import javax.jms.{Connection, MessageProducer, Session, TextMessage}
-=======
-import javax.jms.{Message, MessageProducer}
->>>>>>> 808b399b
+import javax.jms.{Connection, Message, MessageProducer, Session}
 
 import akka.stream.stage.{GraphStage, GraphStageLogic, InHandler, StageLogging}
 import akka.stream.{ActorAttributes, Attributes, Inlet, SinkShape}
@@ -18,11 +13,7 @@
 
   private val in = Inlet[JmsMessage]("JmsSink.in")
 
-<<<<<<< HEAD
-  def shape: SinkShape[JmsTextMessage] = SinkShape.of(in)
-=======
   override def shape: SinkShape[JmsMessage] = SinkShape.of(in)
->>>>>>> 808b399b
 
   override protected def initialAttributes: Attributes =
     ActorAttributes.dispatcher("akka.stream.default-blocking-io-dispatcher")
@@ -31,6 +22,7 @@
     new GraphStageLogic(shape) with JmsConnector with StageLogging {
 
       private var jmsProducer: MessageProducer = _
+      private var jmsSession: JmsSession = _
 
       private[jms] def jmsSettings = settings
 
@@ -43,7 +35,7 @@
 
         jmsSessions = openSessions()
         // TODO: Remove hack to limit publisher to single session.
-        val jmsSession = jmsSessions.head
+        jmsSession = jmsSessions.head
         jmsProducer = jmsSession.session.createProducer(jmsSession.destination)
         if (settings.timeToLive.nonEmpty) {
           jmsProducer.setTimeToLive(settings.timeToLive.get.toMillis)
@@ -55,23 +47,12 @@
         in,
         new InHandler {
 
-          def onPush(): Unit = {
+          override def onPush(): Unit = {
 
-<<<<<<< HEAD
-            def createDestination(destination: Destination): _root_.javax.jms.Destination =
-              destination match {
-                case Queue(name) => jmsSessions.head.session.createQueue(name)
-                case Topic(name) => jmsSessions.head.session.createTopic(name)
-              }
-
-            val elem: JmsTextMessage = grab(in)
-            val textMessage: TextMessage = jmsSessions.head.session.createTextMessage(elem.body)
-=======
             val elem: JmsMessage = grab(in)
 
             val message: Message = createMessage(jmsSession, elem)
             populateMessageProperties(message, elem.properties)
->>>>>>> 808b399b
 
             val (sendHeaders, headersBeforeSend: Set[JmsHeader]) = elem.headers.partition(_.usedDuringSend)
             populateMessageHeader(message, headersBeforeSend)
@@ -92,10 +73,6 @@
         }
       )
 
-<<<<<<< HEAD
-      override def postStop(): Unit =
-        jmsSessions.foreach(_.closeSession())
-=======
       private def findHeader[T](headersDuringSend: Set[JmsHeader])(f: PartialFunction[JmsHeader, T]): Option[T] =
         headersDuringSend.collect(f).headOption
 
@@ -161,8 +138,7 @@
         }
       }
 
-      override def postStop(): Unit = Option(jmsSession).foreach(_.closeSession())
->>>>>>> 808b399b
+      override def postStop(): Unit = jmsSessions.foreach(_.closeSession())
     }
 
 }