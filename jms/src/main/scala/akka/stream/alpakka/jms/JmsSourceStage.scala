/*
 * Copyright (C) 2016-2017 Lightbend Inc. <http://www.lightbend.com>
 */

package akka.stream.alpakka.jms

import java.util.concurrent.Semaphore
import java.util.concurrent.atomic.AtomicBoolean
import javax.jms._

import akka.stream.stage._
import akka.stream._

import scala.annotation.tailrec
import scala.collection.mutable
import scala.concurrent.Future
import scala.util.control.NonFatal
import scala.util.{Failure, Success}

final class JmsSourceStage(settings: JmsSourceSettings)
    extends GraphStageWithMaterializedValue[SourceShape[Message], KillSwitch] {

  private val out = Outlet[Message]("JmsSource.out")

  override def shape: SourceShape[Message] = SourceShape[Message](out)

  override def createLogicAndMaterializedValue(inheritedAttributes: Attributes): (GraphStageLogic, KillSwitch) = {
    val logic = new PreStreamAckLogic(shape, out, settings, inheritedAttributes)
    (logic, logic.killSwitch)
  }
}

final class JmsAckSourceStage(settings: JmsSourceSettings)
    extends GraphStageWithMaterializedValue[SourceShape[AckEnvelope], KillSwitch] {

  private val out = Outlet[AckEnvelope]("JmsSource.out")

  override def shape: SourceShape[AckEnvelope] = SourceShape[AckEnvelope](out)

  override def createLogicAndMaterializedValue(inheritedAttributes: Attributes): (GraphStageLogic, KillSwitch) = {
    val logic = new ExplicitAckLogic(shape, out, settings, inheritedAttributes)
    (logic, logic.killSwitch)
  }
}

final class JmsTxSourceStage(settings: JmsSourceSettings)
    extends GraphStageWithMaterializedValue[SourceShape[TxEnvelope], KillSwitch] {

  private val out = Outlet[TxEnvelope]("JmsSource.out")

  override def shape: SourceShape[TxEnvelope] = SourceShape[TxEnvelope](out)

  override def createLogicAndMaterializedValue(inheritedAttributes: Attributes): (GraphStageLogic, KillSwitch) = {
    val logic = new TxLogic(shape, out, settings, inheritedAttributes)
    (logic, logic.killSwitch)
  }
}

abstract class SourceStageLogic[T](shape: SourceShape[T],
                                   out: Outlet[T],
                                   settings: JmsSourceSettings,
                                   attributes: Attributes)
    extends GraphStageLogic(shape)
    with JmsConnector
    with StageLogging {

  override private[jms] def jmsSettings = settings
  private val queue = mutable.Queue[T]()
  private val stopping = new AtomicBoolean(false)
  private var stopped = false

  private val markStopped = getAsyncCallback[Unit] { _ =>
    stopped = true
    if (queue.isEmpty) completeStage()
  }

  private val markAborted = getAsyncCallback[Throwable] { ex =>
    stopped = true
    failStage(ex)
  }

  private[jms] def getDispatcher =
    attributes.get[ActorAttributes.Dispatcher](
      ActorAttributes.Dispatcher("akka.stream.default-blocking-io-dispatcher")
    ) match {
      case ActorAttributes.Dispatcher("") =>
        ActorAttributes.Dispatcher("akka.stream.default-blocking-io-dispatcher")
      case d => d
    }

  private[jms] val handleError = getAsyncCallback[Throwable] { e =>
    fail(out, e)
  }

  override def preStart(): Unit = initSessionAsync(getDispatcher)

  private[jms] val handleMessage = getAsyncCallback[T] { msg =>
    if (isAvailable(out)) {
      if (queue.isEmpty) {
        pushMessage(msg)
      } else {
        pushMessage(queue.dequeue())
        queue.enqueue(msg)
      }
    } else {
      queue.enqueue(msg)
    }
  }

  private[jms] def pushMessage(msg: T): Unit

  setHandler(out, new OutHandler {
    override def onPull(): Unit = {
      if (queue.nonEmpty) pushMessage(queue.dequeue())
      if (stopped && queue.isEmpty) completeStage()
    }
  })

  private def stopSessions(): Unit =
    if (stopping.compareAndSet(false, true))
      Future {
        try {
          jmsConnection.stop()
        } catch {
          case NonFatal(e) => log.error(e, "Error stopping JMS connection {}", jmsConnection)
        }
      } andThen {
        case _ =>
          val closeSessionFutures = jmsSessions.map { s =>
            val f = s.closeSessionAsync()
            f.onFailure { case e => log.error(e, "Error closing jms session") }
            f
          }
          Future.sequence(closeSessionFutures).onComplete { _ =>
            try {
              jmsConnection.close()
              log.info("JMS connection {} closed", jmsConnection)

              // By this time, after stopping connection, closing sessions, and closing connections, all async message
              // submissions to this stage should have been invoked. We invoke markStopped as the last item so it gets
              // delivered after all JMS messages are delivered. This will allow the stage to complete after all
              // pending messages are delivered, thus preventing message loss due to premature stage completion.
              markStopped.invoke(_)
            } catch {
              case NonFatal(e) => log.error(e, "Error closing JMS connection {}", jmsConnection)
            }
          }
      }

  private def abortSessions(ex: Throwable): Unit =
    if (stopping.compareAndSet(false, true)) {
      val stopConnectionFuture = Future {
        try {
          jmsConnection.stop()
        } catch {
          case NonFatal(e) => log.error(e, "Error stopping JMS connection {}", jmsConnection)
        }
      }
      val closeSessionFutures = jmsSessions.map { s =>
        val f = s.abortSessionAsync()
        f.onFailure { case e => log.error(e, "Error closing jms session") }
        f
      }
      Future.sequence(stopConnectionFuture +: closeSessionFutures).onComplete { _ =>
        try {
          jmsConnection.close()
          log.info("JMS connection {} closed", jmsConnection)
          markAborted.invoke(ex)
        } catch {
          case NonFatal(e) => log.error(e, "Error closing JMS connection {}", jmsConnection)
        }
      }
    }

  private[jms] def killSwitch = new KillSwitch {
    override def shutdown(): Unit = stopSessions()
    override def abort(ex: Throwable): Unit = abortSessions(ex)
  }

  override def postStop(): Unit = {
    queue.clear()
    stopSessions()
  }
}

class PreStreamAckLogic(shape: SourceShape[Message],
                        out: Outlet[Message],
                        settings: JmsSourceSettings,
                        attributes: Attributes)
    extends SourceStageLogic[Message](shape, out, settings, attributes) {

  private val bufferSize = (settings.bufferSize + 1) * settings.sessionCount

  private val backpressure = new Semaphore(bufferSize)

  private[jms] def createSession(connection: Connection, createDestination: Session => javax.jms.Destination) = {
    val session = connection.createSession(false, Session.CLIENT_ACKNOWLEDGE)
    new JmsSession(connection, session, createDestination(session))
  }

  private[jms] def pushMessage(msg: Message): Unit = {
    push(out, msg)
    backpressure.release()
  }

  override private[jms] def onSessionOpened(jmsSession: JmsSession): Unit =
    jmsSession
      .createConsumer(settings.selector)
      .onComplete {
        case Success(consumer) =>
          consumer.setMessageListener(new MessageListener {
            def onMessage(message: Message): Unit = {
              backpressure.acquire()
              try {
                message.acknowledge()
                handleMessage.invoke(message)
              } catch {
                case e: JMSException =>
                  backpressure.release()
                  handleError.invoke(e)
              }
            }
          })
        case Failure(e) =>
          fail.invoke(e)
      }
}

class ExplicitAckLogic(shape: SourceShape[AckEnvelope],
                       out: Outlet[AckEnvelope],
                       settings: JmsSourceSettings,
                       attributes: Attributes)
    extends SourceStageLogic[AckEnvelope](shape, out, settings, attributes) {

  private val maxPendingAck = settings.bufferSize

  private[jms] def createSession(connection: Connection, createDestination: Session => javax.jms.Destination) = {
    val session = connection.createSession(false, Session.CLIENT_ACKNOWLEDGE)
    new JmsAckSession(connection, session, createDestination(session), settings.bufferSize)
  }

  private[jms] def pushMessage(msg: AckEnvelope): Unit = push(out, msg)

  override private[jms] def onSessionOpened(jmsSession: JmsSession): Unit =
    jmsSession match {
      case session: JmsAckSession =>
        session.createConsumer(settings.selector).onComplete {
          case Success(consumer) =>
            consumer.setMessageListener(new MessageListener {
<<<<<<< HEAD

              var listenerStopped = false

              def onMessage(message: Message): Unit = {

                @tailrec
                def ackQueued(): Unit =
                  Option(session.ackQueue.poll()) match {
                    case Some(action) =>
                      try {
                        action()
                        session.pendingAck -= 1
                      } catch {
                        case e: java.lang.IllegalStateException if e.getMessage == "Shutdown" =>
                          listenerStopped = true
                      }
                      if (!listenerStopped) ackQueued()
                    case None =>
                  }

                if (!listenerStopped)
                  try {
                    val threadName = Thread.currentThread().getName
                    println(threadName + " Got message " + message.asInstanceOf[TextMessage].getText)
                    handleMessage.invoke(AckEnvelope(message, session))
                    session.pendingAck += 1
                    if (session.pendingAck > maxPendingAck) {
                      val action = session.ackQueue.take()
                      action()
                      session.pendingAck -= 1
                    }
                    ackQueued()
                  } catch {
                    case e: java.lang.IllegalStateException if e.getMessage == "Shutdown" =>
                      listenerStopped = true
                    case e: JMSException =>
                      handleError.invoke(e)
                  }
              }
            })
          case Failure(e) =>
            fail.invoke(e)
        }

      case _ =>
        throw new IllegalArgumentException(
          "Session must be of type JMSAckSession, it is a " +
          jmsSession.getClass.getName
        )
    }
}

class TxLogic(shape: SourceShape[TxEnvelope],
              out: Outlet[TxEnvelope],
              settings: JmsSourceSettings,
              attributes: Attributes)
    extends SourceStageLogic[TxEnvelope](shape, out, settings, attributes) {

  private[jms] def createSession(connection: Connection, createDestination: Session => javax.jms.Destination) = {
    val session = connection.createSession(true, Session.SESSION_TRANSACTED)
    new JmsTxSession(connection, session, createDestination(session))
  }

  private[jms] def pushMessage(msg: TxEnvelope): Unit = push(out, msg)

  override private[jms] def onSessionOpened(jmsSession: JmsSession): Unit =
    jmsSession match {
      case session: JmsTxSession =>
        session.createConsumer(settings.selector).onComplete {
          case Success(consumer) =>
            consumer.setMessageListener(new MessageListener {
              def onMessage(message: Message): Unit =
                try {
                  handleMessage.invoke(TxEnvelope(message, session))
                  val action = session.commitQueue.take()
                  action()
                } catch {
                  case e: JMSException =>
                    handleError.invoke(e)
                }
=======
              override def onMessage(message: Message): Unit = {
                backpressure.acquire()
                handleMessage.invoke(message)
              }
>>>>>>> 808b399b
            })
          case Failure(e) =>
            fail.invoke(e)
        }

      case _ =>
        throw new IllegalArgumentException(
          "Session must be of type JMSAckSession, it is a " +
          jmsSession.getClass.getName
        )
    }
}<|MERGE_RESOLUTION|>--- conflicted
+++ resolved
@@ -211,14 +211,7 @@
           consumer.setMessageListener(new MessageListener {
             def onMessage(message: Message): Unit = {
               backpressure.acquire()
-              try {
-                message.acknowledge()
-                handleMessage.invoke(message)
-              } catch {
-                case e: JMSException =>
-                  backpressure.release()
-                  handleError.invoke(e)
-              }
+              handleMessage.invoke(message)
             }
           })
         case Failure(e) =>
@@ -247,7 +240,6 @@
         session.createConsumer(settings.selector).onComplete {
           case Success(consumer) =>
             consumer.setMessageListener(new MessageListener {
-<<<<<<< HEAD
 
               var listenerStopped = false
 
@@ -328,12 +320,6 @@
                   case e: JMSException =>
                     handleError.invoke(e)
                 }
-=======
-              override def onMessage(message: Message): Unit = {
-                backpressure.acquire()
-                handleMessage.invoke(message)
-              }
->>>>>>> 808b399b
             })
           case Failure(e) =>
             fail.invoke(e)
